--- conflicted
+++ resolved
@@ -79,13 +79,9 @@
 
 aprun -n 1 -N 1 -d 24 ./assign_fa fa_features.txt
 
-<<<<<<< HEAD
 Thus on edison, for example, from the fiberassign directory, you can submit a job as
 
 qsub ./script/run_fa
 
 
 
-
-=======
->>>>>>> acc15e97
