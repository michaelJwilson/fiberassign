#include    <cstdlib>
#include    <cmath>
#include    <cstdio>
#include    <fstream>
#include    <sstream>
#include    <iostream>
#include    <iomanip>
#include    <string>
#include    <string.h>
#include    <cstring>
#include    <vector>
#include    <algorithm>
#include    <exception>
#include    <stdexcept>
#include    <sys/time.h>
#include    <sys/stat.h>
#include    <stdlib.h>     /* srand, rand */

#include    "modules/htmTree.h"
#include    "modules/kdTree.h"
#include    "misc.h"
#include    "feat.h"
#include    "structs.h"
#include    "global.h"
    Time t; // t for global, time for local
    
// Collecting information from input -------------------------------------------------------------------------------------
void collect_galaxies_for_all(const MTL& M, const htmTree<struct target>& T, Plates& P, const PP& pp, const Feat& F) {
    //provides list of galaxies available to fiber k on tile j: P[j].av_gals[k]
    
    init_time(t,"# Begin collecting available galaxies");
    //List permut = random_permut(F.Nplate);
    double rad = F.PlateRadius*M_PI/180.;
    //int jj;
    //omp_set_num_threads(24);
    #pragma omp parallel
    {
        #pragma omp master
        {
	    printf(" ");
        }
        // Collects for each plate
        // start at jj=0 not id
        #pragma omp for
        for (int j=0; j<F.Nplate; j++){
            plate p = P[j];
            // Takes neighboring galaxies that fall on this plate
            std::vector<int> nbr = T.near(M,p.nhat,rad);
            // Projects thoses galaxies on the focal plane
            Onplates O;
            for (int gg=0; gg<nbr.size(); gg++) {
                int g = nbr[gg];
                struct onplate op = change_coords(M[g],p);
                op.id = g;
		// Check that the target corresponds to the right program
		if(M[g].obsconditions & p.obsconditions){
		  O.push_back(op);
		}
            }
            // Build 2D KD tree of those galaxies
            KDtree<struct onplate> kdT(O,2);
            // For each fiber, finds all reachable galaxies within patrol radius, thanks to the tree
            for (int k=0; k<F.Nfiber; k++) {
                dpair X = pp.coords(k);
                std::vector<int> gals = kdT.near(&(pp.fp[2*k]),0.0,F.PatrolRad);
                for (int g=0; g<gals.size(); g++) {
                    dpair Xg = projection(gals[g],j,M,P);
                    if (sq(Xg,X)<sq(F.PatrolRad)){
                        P[j].av_gals[k].push_back(gals[g]);
                        int q=pp.spectrom[k];
                        //better to make SS & SF assigned to fibers

                        if(M[gals[g]].SS){
                            P[j].SS_av_gal[q].push_back(gals[g]);
                            P[j].SS_av_gal_fiber[k].push_back(gals[g]);
                        }
                        if(M[gals[g]].SF){
                            P[j].SF_av_gal[q].push_back(gals[g]);
                            P[j].SF_av_gal_fiber[k].push_back(gals[g]);
                        }

                    }
                }
            }
        }
    }

    print_time(t,"# ... took :");
}

bool pairCompare(const std::pair<double, int>& firstElem, const std::pair<double, int>& secondElem) {
	return firstElem.first < secondElem.first;//might want to reverse this
}

std::vector<int> sort_by_subpriority(MTL & M,std::vector<int> init){
    std::vector <int> out;
    std::vector<std::pair<double,int> > pairs;
    for(int gg=0;gg<init.size();++gg){
      int g=init[gg];
      std::pair <double,int> this_pair (M[g].subpriority,g);
      pairs.push_back(this_pair);
    }
    std::sort(pairs.begin(),pairs.end(),pairCompare);
    for(int gg=0;gg<init.size();++gg){
      out.push_back(pairs[gg].second);
    }
    return out;
}

void collect_available_tilefibers(MTL& M, const Plates& P, const Feat& F) { 
    //M[i].av_tfs is list of tile-fiber pairs available to galaxy i
    Time t;
    init_time(t,"# Begin computing available tilefibers");
    for(int j=0; j<F.Nplate; j++) {
        for(int k=0; k<F.Nfiber; k++) {
            for(int m=0; m<P[j].av_gals[k].size(); m++) {
                int i = P[j].av_gals[k][m];  //i is the id of the mth galaxy available to tile j and fiber k
                M[i].av_tfs.push_back(pair(j,k));  //list of tile-fibers available to galaxy i
            }
        }
    }
    print_time(t,"# ... took :");
}

// Assignment sub-functions -------------------------------------------------------------------------------------
// Allow (j,k) to observe g ?
inline bool ok_assign_g_to_jk(int g, int j, int k, const Plates& P, const MTL& M, const PP& pp, const Feat& F, const Assignment& A) {
 
  //    if (P[j].ipass==4 && M[g].lastpass==0){
  //        return false;} // Only ELG at the last pass
    if (F.Collision) for (int i=0; i<pp.N[k].size(); i++) if (g==A.TF[j][pp.N[k][i]]) return false; // Avoid 2 neighboring fibers observe the same galaxy (can happen only when Collision=true)
    if (A.find_collision(j,k,g,pp,M,P,F)!=-1){
        return false;} // No collision
    return true;
    //doesn't require that jk is unassigned//doesn't require that g isn't assigned already on this plate
    //use is_assigned_jg for this
}

// makes sure we don't exceed limit on SS and SF
inline bool ok_for_limit_SS_SF(int g, int j, int k, const MTL& M, const Plates& P, const PP& pp, const Feat& F){
     bool is_SF=M[g].SF;
    bool too_many_SF=P[j].SF_in_petal[pp.spectrom[k]]>F.MaxSF-1;
    bool is_SS=M[g].SS;
    bool too_many_SS=P[j].SS_in_petal[pp.spectrom[k]]>F.MaxSS-1;
    return !(is_SF && too_many_SF)&&!(is_SS && too_many_SS);
}

  

// Find, for (j,k), find the best galaxy it can reach among the possible ones
// Null list means you can take all possible kinds, otherwise you can only take, for the galaxy, a kind among this list
// Not allowed to take the galaxy of id no_g
inline int find_best(int j, int k, const MTL& M, const Plates& P, const PP& pp, const Feat& F, const Assignment& A) {        
    int best = -1; int mbest = -1; int pbest = 0; double subpbest = 0.;
    List av_gals = P[j].av_gals[k];
    // For all available galaxies
 
    for (int gg=0; gg<av_gals.size(); gg++) {
        int g = av_gals[gg];

        //if(ok_for_limit_SS_SF(g,j,k,M,P,pp,F)){//don't assign SS, SF with find_best 11/20/15
        if(!M[g].SS && !M[g].SF){
            int m = M[g].nobs_remain; // Check whether it needs further observation
            if (m>=1) {
                int prio = M[g].t_priority;
		double subprio = M[g].subpriority;
                // Takes it if better priority, or if same, if it needs more observations, 
		//so shares observations if two QSOs are close
		// If still tied, use subpriority
                if (prio>pbest || (prio==pbest && m>mbest) || (prio==pbest && m==mbest && subprio>subpbest)){
                    // Check that g is not assigned yet on this plate, or on the InterPlate around, check with ok_to_assign
                    int isa=A.is_assigned_jg(j,g,M,F);
                    int ok=ok_assign_g_to_jk(g,j,k,P,M,pp,F,A);
                    if (isa==-1 && ok) {
                        best = g;
                        pbest = prio;
                        mbest = m;
			subpbest = subprio;

                    }
                }
            }
        }

    }
    return best;
}

// Tries to assign the fiber (j,k)
inline int assign_fiber(int j, int k, MTL& M, Plates& P, const PP& pp, const Feat& F, Assignment& A) {
    if (A.is_assigned_tf(j,k)) return -1;
    int best = find_best(j,k,M,P,pp,F,A);
    if (best!=-1) A.assign(j,k,best,M,P,pp);
    return best;
}


// Tries to assign the galaxy g to one of the used plates after jstart
inline int assign_galaxy(int g,  MTL& M, Plates& P, const PP& pp, const Feat& F, Assignment& A, int jstart) {
    //jstart runs possibly to F.Nplate
    int jb = -1; int kb = -1; int unusedb = -1;
    Plist av_tfs = M[g].av_tfs;
    // All the tile-fibers that can observe galaxy g
    for (int tfs=0; tfs<av_tfs.size(); tfs++) {
        int j = av_tfs[tfs].f;
        int k = av_tfs[tfs].s;
        // Check if the assignment is possible, if ok, if the tf is not used yet, and if the plate is in the list
        if (jstart<j && !A.is_assigned_tf(j,k) && ok_assign_g_to_jk(g,j,k,P,M,pp,F,A)&&ok_for_limit_SS_SF(g,j,k,M,P,pp,F)) {
            int unused = A.unused[j][pp.spectrom[k]];//unused fibers on this petal
            if (unusedb<unused) {
                jb = j; kb = k; unusedb = unused;//observe this galaxy by fiber on petal with most free fibefs
            }
        }
    }
    if (jb!=-1){
        A.assign(jb,kb,g,M,P,pp);
	

        return 1;}
    else return 0;
}

// Takes an unassigned fiber and tries to assign it with the "improve" technique described in the doc
// not used for SS or SF   
inline int improve_fiber(int jused_begin, int jused, int k, MTL& M, Plates& P, const PP& pp, const Feat& F, Assignment& A, int no_g=-1) {

    int j=A.suborder[jused];
    if (!A.is_assigned_tf(j,k)) { // Unused tilefiber (j,k)
        int g_try = assign_fiber(j,k,M,P,pp,F,A);//maybe doesn't allow SS or SF
        if (g_try!=-1) return g_try;
        else { // Improve
            int gb = -1; int bb = -1; int jpb = -1; int kpb = -1; int mb = -1; int pb = 1e3; int unusedb = -1;
	    std::vector<int>  av_g_init = P[j].av_gals[k];
	    std::vector<int> av_g;
            // For all available galaxies within reach that are already observed
	    av_g=sort_by_subpriority(M,av_g_init);
            for (int i=0; i<av_g.size(); i++) {
                int g = av_g[i];//a galaxy accessible to j,k

                if (g!=-1 && g!=no_g && !M[g].SS && !M[g].SF) {//not SS or SF
                    if (ok_assign_g_to_jk(g,j,k,P,M,pp,F,A) ) {
                        // Which tile-fibers have taken g ?
                        Plist tfs = A.chosen_tfs(g,F,A.suborder[jused_begin]);//all tile-fibers that observe g in tiles from begin to end
                        for (int p=0; p<tfs.size(); p++) {
                            int jp = tfs[p].f;
                            int kp = tfs[p].s; // (jp,kp) currently assigned to galaxy g
                            // FIND BEST JP KP !!!
                            int best = find_best(jp,kp,M,P,pp,F,A); // best!=g because !A.assigned_pg(best)

                            if (best!=-1 && (A.is_assigned_jg(j,g,M,F)==-1 || jp==j)) {
                                int prio = M[g].t_priority;
                                int m = M[g].nobs_remain;
                                int unused = A.unused[jp][pp.spectrom[kp]]; // We take the most unused
                                if (prio>pb || (prio==pb && m>mb) || (prio==pb && m==mb && unused>unusedb)) {
                                    gb = g; bb = best; jpb = jp; kpb = kp; mb = m; pb = prio; unusedb = unused;
                            }}}}}}
            // Modify assignment
            if (gb!=-1) {
                A.unassign(jpb,kpb,gb,M,P,pp);
                A.assign(j,k,gb,M,P,pp);
                A.assign(jpb,kpb,bb,M,P,pp);
                return gb;
            }
        }
    }
    return -1;
}
// Assignment functions ------------------------------------------------------------------------------------------
// Assign fibers naively

void simple_assign(MTL &M, Plates& P, const PP& pp, const Feat& F, Assignment& A) {
    Time t;
    init_time(t,"# Begin simple assignment :");
    int countme=0;
    for (int j=0; j<F.Nplate; j++) {

        int best=-1;
    for (int k=0; k<F.Nfiber; k++) { // Fiber
      best=assign_fiber(j,k,M,P,pp,F,A);
      if (best!=-1)countme++;
    }
    }
    print_time(t,"# ... took :");
    printf(" countme %d \n",countme);
}

void improve( MTL& M, Plates&P, const PP& pp, const Feat& F, Assignment& A, int jused_start) {
    //jstart is in list from 0 to F.NUsedplate
    Time t;
    init_time(t,"# Begin improve :");
    int improvements=0;
    for (int jused=jused_start; jused<F.NUsedplate; jused++){
        for (int k=0; k<F.Nfiber; k++){
            int worked=improve_fiber(jused_start,jused,k,M,P,pp,F,A);
            if (worked!=-1)improvements++;
        }
    }
    printf(" improvements  %d\n",improvements);
    print_time(t,"# ... took :");
}

// If there are galaxies discovered as fake for example, they won't be observed several times in the plan
// has access to G,not just M, because it needs to know the truth



void update_plan_from_one_obs(int jused,const Gals& Secret, MTL& M, Plates&P, const PP& pp, const Feat& F, Assignment& A) {

    int cnt_deassign(0);
    int cnt_replace(0);

    //jused is counted among used plates only
    
    int jpast = jused-F.Analysis;//tile whose information we just learned
    if (jpast<0) { printf("ERROR in update : jpast negative\n"); fl(); }
    
    
    int j=A.suborder[jpast];
<<<<<<< HEAD
    //diagnostic

    //int na_start(A.na(F,j0,n));//unassigned fibers in tiles from j0 to j0+n
    std::vector<int> to_update; // Get the list of galaxies to update in the plan
=======

    List to_update; // Get the list of galaxies to update in the plan
>>>>>>> 8be27cc7
    for (int k=0; k<F.Nfiber; k++) {
        int g = A.TF[j][k];
        if (g!=-1&&!M[g].SS && !M[g].SF){        // Don't update SS or SF
            //initially nobs_remain==goal
            if(M[g].once_obs==0){//first observation  otherwise should be ok
                M[g].once_obs=1;//now observed
                if(M[g].nobs_done>F.goalpost[Secret[g].category]){
                    to_update.push_back(g);}
                else{
                    M[g].nobs_remain=F.goalpost[Secret[g].category]-M[g].nobs_done;
                }
            }
        }
    }
    // Update further in the plan
    std::vector<int> sorted_to_update=sort_by_subpriority(M,to_update);
    for (int gg=0; gg<sorted_to_update.size(); gg++) {
      // need to sort

        int g = sorted_to_update[gg];
        Plist tfs = A.chosen_tfs(g,F,A.suborder[jused+1]); // Begin at j0+1, can't change assignment at j0 (already observed)
        
        while (tfs.size()!=0 && M[g].nobs_done>F.goalpost[Secret[g].category]) {
            int jp = tfs[0].f; int kp = tfs[0].s;
<<<<<<< HEAD
=======
 
>>>>>>> 8be27cc7
            A.unassign(jp,kp,g,M,P,pp);
            cnt_deassign++;
            M[g].nobs_remain=0;
            int gp = -1;
            erase(0,tfs);
        }
    }
    //int na_end(A.na(F,j0,n));
}



void new_replace( int j, int p, MTL& M, Plates& P, const PP& pp, const Feat& F, Assignment& A) {
    // do standard stars,going through priority classes from least to most
    //keep track of reassignments
  //diagnostic

  
    int reassign_SS=0;
    int reassign_SF=0;
    int add_SS=0;
    int add_SF=0;


    //thisplate=false;
    //can get all available SS,SF on plate from P[j].av_gals_plate restricting to plate p

    //forgot that we switched so high priority number is high priority 12/29/16 

    for(int c=0;P[j].SS_in_petal[p]<F.MaxSS && c<M.priority_list.size();++c ){//try to do this for lowest priority
        std::vector <int> gals_init=P[j].SS_av_gal[p]; //standard stars on this petal
	std::vector <int> gals;
	bool thisplate=false;
	//sort these by priority

	gals=sort_by_subpriority(M,gals_init);


        for(int gg=0;gg<gals.size() ;++gg){//all the standard stars on this petal

            int g=gals[gg];//a standard star
	    bool thisstar=false;

            if(A.is_assigned_jg(j,g)==-1){//not assigned on this tile
                Plist tfs=M[g].av_tfs;//all tiles and fibers that reach g

                int done=0;//quit after we've used this SS
		std::vector<int> could_be_replaced;
		std::vector<int> sorted_could_be_replaced;
                for(int i=0;i<tfs.size() && done==0;++i){//al the tile-fibers that can reach this standard star

                    if(tfs[i].f==j&&pp.spectrom[tfs[i].s]==p){//a tile fiber from this petal
                        int k=tfs[i].s;//we know g can be reached by this petal of plate j and fiber k
                        int g_old=A.TF[j][k];//what is now at (j,k)  g_old can't be -1 or we would have used it already in assign_sf
			//require that this galaxy is used only once to keep things simple
                        if(g_old!=-1 && !M[g_old].SS && !M[g_old].SF && A.GL[g_old].size()==1){
                            if (M[g_old].priority_class==c&&A.is_assigned_jg(j,g,M,F)==-1 && ok_for_limit_SS_SF(g,j,k,M,P,pp,F)){
                                //right priority; this SS not already assigned on this plate
			      // collect all possibilities and sort by subpriority  01/06/17 rnc
			      could_be_replaced.push_back(g_old);
			    }
			}
		    }
		}
		if(could_be_replaced.size()>0){
		  //now have list of possible targets to be replaced with lowest priority
		  //use subpriority to choose
		  std::vector<int> sorted_could_be_replaced=sort_by_subpriority(M,could_be_replaced);
		  int g_chosen=sorted_could_be_replaced[0];
		  int j=A.GL[g_chosen][0].f;
		  int k=A.GL[g_chosen][0].s;
		  
		  A.unassign(j,k,g_chosen,M,P,pp);
		  reassign_SS+=assign_galaxy(g_chosen,M,P,pp,F,A,j);//try to assign
		  A.assign(j,k,g,M,P,pp);
		  add_SS++;
		  done=1;	

		}
	    }
	}
    }

    for(int c=0;P[j].SF_in_petal[p]<F.MaxSF && c<M.priority_list.size();++c ){//try to do this for lowest priority
        std::vector <int> gals_init=P[j].SF_av_gal[p]; //sky fibers on this petak
	bool thisplate=false;
	//sort these by subpriority
	std::vector<std::pair<double,int> > galaxy_pairs;
        for(int gg=0;gg<gals_init.size() ;++gg){
	  int g=gals_init[gg];
	  std::pair <double,int> this_pair (M[g].subpriority,g);
	  galaxy_pairs.push_back(this_pair);
	}

	std::sort(galaxy_pairs.begin(),galaxy_pairs.end(),pairCompare);
	std::vector <int> gals;

	for(int gg=0;gg<gals_init.size();++gg){
	  gals.push_back(galaxy_pairs[gg].second);
	}


        for(int gg=0;gg<gals.size();++gg){

            int g=gals[gg];//a sky fiber


            if(A.is_assigned_jg(j,g)==-1){
                Plist tfs=M[g].av_tfs;


                int done=0;
		std::vector<int> could_be_replaced; 
                for(int i=0;i<tfs.size() && done==0;++i){

                    if(tfs[i].f==j&&pp.spectrom[tfs[i].s]==p){//g is accesible to j,k
                        int k=tfs[i].s;//we know g can be reached by this petal of plate j and fiber k
                        int g_old=A.TF[j][k];//what is now at (j,k)

                        if(g_old!=-1 && !M[g_old].SS && !M[g_old].SF && A.GL[g_old].size()==1){
                            if (M[g_old].priority_class==c&&A.is_assigned_jg(j,g,M,F)==-1 && ok_for_limit_SS_SF(g,j,k,M,P,pp,F)){
			      could_be_replaced.push_back(g_old);
			    }
			}
		    }
		}
		//now have list of possible targets to be replaced with lowest priority
		//use subpriority to choose
		sort_by_subpriority(M,could_be_replaced);
		if(could_be_replaced.size()>0){



		  int g_chosen=could_be_replaced[0];

		  int j=A.GL[g_chosen][0].f;
		  int k=A.GL[g_chosen][0].s;

		  A.unassign(j,k,g_chosen,M,P,pp);
		  reassign_SF+=assign_galaxy(g_chosen,M,P,pp,F,A,j);//try to assign
		  A.assign(j,k,g,M,P,pp);
		  add_SF++;
		  done=1;

		}
	    }
	}
    }
}




void assign_unused(int j, MTL& M, Plates& P, const PP& pp, const Feat& F, Assignment& A) {
    // Tries to assign remaining fibers in tile jth tile with galaxies on it
    //even taking objects observed later
    //js is a tile with galaxies on it//diagnostic
   
    for (int k=0; k<F.Nfiber; k++) {
        
        if (!A.is_assigned_tf(j,k)) {
	  int best = -1; int mbest = -1; int pbest = 0; int jpb = -1; int kpb = -1; 
	  double subpbest = 0;
	  std::vector<int> av_gals = P[j].av_gals[k];//all available galaxies for this fiber k
	  std::vector<int> sorted_av_gals=sort_by_subpriority(M,av_gals);
            for (int gg=0; gg<sorted_av_gals.size(); gg++) {
                int g = sorted_av_gals[gg];//available galaxies
                int m = M[g].nobs_remain;
                int prio = M[g].t_priority;
		double subprio = M[g].subpriority;
                if (prio>pbest || (prio==pbest && m>mbest) || (prio==pbest && m==mbest && subprio>subpbest)) {
                    if (A.is_assigned_jg(j,g,M,F)==-1 && ok_assign_g_to_jk(g,j,k,P,M,pp,F,A)&&ok_for_limit_SS_SF(g,j,k,M,P,pp,F)){
                        //not assigned this plate or within excluded interval
                        for (int i=0; i<A.GL[g].size(); i++) { //GL[g].size() is number of tf that could observe g
                            int jp = A.GL[g][i].f;
                            int kp = A.GL[g][i].s;
                            if (j<jp && jpb<jp) {//take best opportunity
                                best = g;
                                pbest = prio;
                                mbest = m;
				subpbest = subprio;
                                jpb = jp;
                                kpb = kp;
                            }
                        }
                    }
                }
            }
            if (best!=-1) {
                A.unassign(jpb,kpb,best,M,P,pp);
                A.assign(j,k,best,M,P,pp);
                
            }
        }
    }
}



// If not enough SS and SF,

void assign_sf_ss(int j, MTL& M, Plates& P, const PP& pp, const Feat& F, Assignment& A) {

    bool thisgalaxy=false;
    for (int ppet=0; ppet<F.Npetal; ppet++) {
        int p = ppet;
        std::vector <int> SS_av_init=P[j].SS_av_gal[p];
	std::vector <int> SS_av;
        SS_av=sort_by_subpriority(M,SS_av_init);


        std::vector <int> SF_av_init=P[j].SF_av_gal[p];
        std::vector <int> SF_av;
        SF_av=sort_by_subpriority(M,SF_av_init);
	
        if(SS_av.size()>0 ||SF_av.size()>0){
            //look at fibers on this petal
            for (int kk=0; kk<F.Nfbp; kk++) {
                //int k = randFibers[kk];
                int k= pp.fibers_of_sp[p][kk];
                std::vector <int> SS_av_k_init=P[j].SS_av_gal_fiber[k];
                std::vector <int> SF_av_k_init=P[j].SF_av_gal_fiber[k];
		std::vector <int> SS_av_k;
		std::vector <int> SF_av_k;
		SS_av_k=sort_by_subpriority(M,SS_av_k_init);
		SF_av_k=sort_by_subpriority(M,SF_av_k_init);		
                if (A.TF[j][k]==-1){
                    int done=0;
		    //
                    for (int gg=0; gg<SS_av_k.size()&&done==0; gg++) {
                        int g = SS_av_k[gg];//SS on this petal			
                        if(A.is_assigned_jg(j,g,M,F)==-1&&ok_for_limit_SS_SF(g,j,k,M,P,pp,F)&&ok_assign_g_to_jk(g,j,k,P,M,pp,F,A)){
                            A.assign(j,k,g,M,P,pp);
                            done=1;			   
                        }
                    }
                    for (int gg=0; gg<SF_av_k.size()&&done==0; gg++) {
                        int g = SF_av_k[gg];//SF on this petal						
                        if(A.is_assigned_jg(j,g,M,F)==-1&&ok_for_limit_SS_SF(g,j,k,M,P,pp,F)&&ok_assign_g_to_jk(g,j,k,P,M,pp,F,A)){
                            A.assign(j,k,g,M,P,pp);
                            done=1;			   
                        }
                    }
                }
            }//fiber loop

        new_replace(j,p,M,P,pp,F,A);
        }// if any SS or SF on petal
    }//petal loop

}

void redistribute_tf(MTL& M, Plates&P, const PP& pp, const Feat& F, Assignment& A, int jused_start) {
    //diagnostic
    printf("start redistribute \n");
    Time t;
    init_time(t,"# Begin redistribute TF :");
    int red(0);
    Table Done = initTable(F.NUsedplate,F.Nfiber);//consider every occupied plate and every fiber
    for (int jused=jused_start; jused<F.NUsedplate; jused++) {
        int j=A.suborder[jused];
        for (int k=0; k<F.Nfiber; k++) {
            if (Done[jused][k]==0) {
                int g = A.TF[j][k];//current assignment of (j,k)  only look if assigned
<<<<<<< HEAD
 
=======
>>>>>>> 8be27cc7
                if (g!=-1 && !M[g].SS && !M[g].SF) {
                    int jpb = -1; int kpb = -1; int unusedb = A.unused[j][pp.spectrom[k]];
                    Plist av_tfs = M[g].av_tfs;  //all possible tile fibers for this galaxy
                    for (int i=0; i<av_tfs.size(); i++) {
                        int jp = av_tfs[i].f;
                        int kp = av_tfs[i].s;
                        int unused = A.unused[jp][pp.spectrom[kp]];//unused for jp, spectrom[kp]
                        if(A.inv_order[jp]!=-1)//necessary because underdense targets may leave some plates unused
                        {
                        if(A.inv_order[jp]>F.NUsedplate || A.inv_order[jp]<0)printf("**out range  %d\n",A.inv_order[jp]);
                        if (A.suborder[jused_start]<=jp){
                            if(!A.is_assigned_tf(jp,kp)){
                                if(Done[A.inv_order[jp]][kp]==0){
                                    if( ok_assign_g_to_jk(g,jp,kp,P,M,pp,F,A)){
                                        if(A.is_assigned_jg(jp,g,M,F)==-1){
                                            if( 0<unused) {
                                                if (unusedb<unused) { // Takes the most unused petal
                                                    jpb = jp;
                                                    kpb = kp;
                                                    unusedb = unused;
                                               }
                                            }
                                        }
                                    }
                                }
                            }
                        }
                        }
                    }
                    if (jpb!=-1) {
                        A.unassign(j,k,g,M,P,pp);
                        A.assign(jpb,kpb,g,M,P,pp);
                        Done[A.inv_order[j]][k] = 1;
                        Done[A.inv_order[jpb]][kpb] = 1;
                        red++; 
                    }
                }
            }
        }
    }
    printf("  %s redistributions of tile-fibers \n",f(red).c_str());
    print_time(t,"# ... took :");
}


void diagnostic(const MTL& M, const Gals& Secret, Feat& F, const Assignment& A){
    // diagnostic  allows us to peek at the actual id of each galaxy
    printf("Diagnostics using types:QSO-Ly-a, QSO-tracers, LRG, ELG, fake QSO, fake LRG, SS, SF\n");
    std::vector<int> count_by_kind(F.Categories-2,0);
    for (int j=0;j<F.NUsedplate;++j){
        int js=A.suborder[j];
        //printf(" js = %d\n",js);
        //printf(" Secret size %d\n",Secret.size());
        for(int k=0;k<F.Nfiber;++k){
            int g=A.TF[js][k];
            if(g!=-1&&!M[g].SS&&!M[g].SF){
                //printf("g = %d  k = %d  id = %d \n",g,k,Secret[g].category);
            count_by_kind[Secret[g].category]+=1;
            }
        }
    }
    for(int i=0;i<F.Categories-2;++i){
        printf(" i  %d    number  %d \n",i,count_by_kind[i]);
    }
    int MaxObs = max(F.goal);
    Table obsrv = initTable(F.Categories,MaxObs+1);
    
    for (int g=0; g<M.size(); g++) {
        if(!M[g].SS && !M[g].SF){
        int c= Secret[g].category;
        int m = min(M[g].nobs_done,MaxObs);
        obsrv[c][m]++; //
        }
    }
    for (int c=0;c<F.Categories-2;++c){
        int tot=0;
        for (int m=0;m<MaxObs+1;++m){
            tot+=obsrv[c][m];
        }
        for (int m=0;m<MaxObs+1;++m){
            double ratio=float(obsrv[c][m])/float(tot);
            printf("   %f  ",ratio);
        }
        printf("\n");
    }
       //end diagnostic
}

void display_results(str outdir, const Gals& Secret,const MTL& M, const Plates& P, const PP& pp, Feat& F, const Assignment& A,  int last_tile,bool latex) {
	printf("# Results :\n");


    // 1 Raw numbers of galaxies by id and number of remaining observations
    int MaxObs = max(F.goal);
    Table obsrv = initTable(F.Categories-2,MaxObs+1);

    for (int g=0; g<M.size(); g++) {
        if(!M[g].SS && !M[g].SF){
		int c= Secret[g].category;
            int m=0;
            for(int k=0;k<A.GL[g].size();++k){
                if(A.GL[g][k].f<last_tile)++m;
            }
        obsrv[c][m]++; //
        }
    }

    // Add the 3 columns of tot, fibs, obs
    Table with_tots = obsrv;
    for (int i=0; i<F.Categories-2; i++) {
        int fibs = 0; int obs = 0; int tot =0;
        for (int j=0; j<=MaxObs; j++) tot += obsrv[i][j];
        for (int j=0; j<=MaxObs; j++) fibs += obsrv[i][j]*j;
        for (int j=1; j<=MaxObs; j++) obs += obsrv[i][j];
        with_tots[i].push_back(tot);
        with_tots[i].push_back(fibs);
        with_tots[i].push_back(obs);
    }

	//print_table("  Remaining observations (without negative obs ones)",with_tots,latex,F.kind);
	Dtable obs_per_sqd = ddivide_floor(with_tots,F.TotalArea);

	// Add percentages of observation
	Dtable perc = initDtable(F.Categories-2,2);
	for (int id=0; id<F.Categories-2; id++) {
		int tot = sumlist(obsrv[id]);
		int goal = F.goal[id];

		perc[id][0] = percent(tot-obsrv[id][0],tot);

		// Weighted percentage
		int d = 0;
		for (int i=0; i<=goal; i++) d += obsrv[id][i]*i;
		perc[id][1] = percent(d,tot*goal);
	}
	print_table("Obs per sqd and percentages",concatenate(obs_per_sqd,perc),latex,F.kind);

	// 3 Observed galaxies in function of time
	// Lya 1,2,3,4,5, LRG 1,2
	if (F.PlotObsTime) {
	int interval = 100;
	int nk = 9;
	Table Ttim = initTable(nk,0);

	List galaxs = initList(F.Ngal);
    printf(" F.Ntarg = %d\n",F.Ntarg);

	for (int jused=0; jused<F.NUsedplate; jused++) {
        int j=A.suborder[jused];

		for (int k=0; k<F.Nfiber; k++) {
			int g = A.TF[j][k];
            if (g!=-1) galaxs[g]++;
		}
        //only display at certain interval probably should be set in features file
		if (jused%interval==0) {
			List l = initList(20);//was 9
			for (int g=0; g<F.Ntarg; g++) {//assumes targets have lowest numbers!
				int n = galaxs[g];
                if (1<=n) {
                    if (Secret[g].category == 0){
                        l[n-1]++;
                        if(n>5)printf(" QSO Ly-a observed %d times\n",n);
                    }
                    if (Secret[g].category == 2){
                        l[n-1+5]++;
                        if(n>2)printf(" LRG observed %d times\n",n);
                    }
                    if (Secret[g].category == 1) {
                        l[n+6]++;
                    }
                    if (Secret[g].category == 3){
                        l[n+7]++;
                     
                    }
				}
         
			}
			for (int id=0; id<nk; id++) Ttim[id].push_back(l[id]);
        }         
          
    }
        print_mult_table_latex("Observed galaxies complete (interval 100)",outdir+"time2.dat",Ttim,interval);
        printf("done with time table\n");
    }

	// 4 Histogram of percentages of seen Ly-a
	if (F.PlotHistLya) {
	int id = F.ids.at("QSOLy-a");
	int goal = F.goal[id];
	Table Percseen = initTable(goal+1,0);
	for (int g=0; g<F.Ntarg; g++) {
		if (M[g].id==id) {
			int n = M[g].av_tfs.size();
			int p = A.chosen_tfs(g,F).size();
			if (n>=Percseen[p].size()) Percseen[p].resize(n+1);
			Percseen[p][n]++;
		}
	}
	make_square(Percseen);
	//print_table("Number of QSO Ly-a : x - Number of available TF - y - Number of observations",Percseen);
	for (int j=0; j<Percseen[0].size(); j++) {
		for (int i=Percseen.size()-1; i!=0; i--) {
			Percseen[i-1][j] += Percseen[i][j];
		}
	}
	print_mult_table_latex("Available tile-fibers for a galaxy (by kind)",outdir+"obsly.dat",Percseen,1);
    }

	// 5 Histogram of time between 2 obs of Ly a
	if (F.PlotDistLya) {
	Table deltas;
	for (int g=0; g<F.Ntarg; g++) {
		if (M[g].id == F.ids.at("QSOLy-a")) {
			Plist tfs = A.chosen_tfs(g,F);
			if (tfs.size()>=2) {
				List unsorted;
				List del;
				for (int i=0; i<tfs.size(); i++) {
					unsorted.push_back(tfs[i].f);
				}
				List sorted = sort(unsorted);
				for (int i=0; i<sorted.size()-1; i++) {
					int p1 = sorted[i];
					int p2 = sorted[i+1];
					del.push_back(p2-p1);
				}
				deltas.push_back(del);
			}
		}
	}
	List histo0 = histogram(deltas,10);
	//print_hist("Plate interval between 2 consecutive obs of Ly-a (interval 100)",100,histogram(deltas,100));
	Table delts; delts.push_back(histo0); delts.push_back(cumulate(histo0));
	print_mult_table_latex("Plate interval between 2 consecutive obs of Ly-a (interval 10)",outdir+"dist2ly.dat",delts,10);
    }

	// 6 Free fibers histogram
	if (F.PlotFreeFibHist) {
	Table unused_fbp = A.unused_fbp(pp,F);
	make_square(unused_fbp);
	Table hist0; hist0.push_back(histogram(unused_fbp,1));
	print_mult_table_latex("Number of petals with this many free fiber (interval 1)",outdir+"freefib.dat",hist0,1);
	}

	// 7 Free fibers in function of time (plates)
	if (F.PlotFreeFibTime) {
	List freefibtime = initList(F.Nplate);
	for (int j=0; j<F.Nplate; j++) freefibtime[j] = A.unused_f(j,F);
	Table fft; fft.push_back(freefibtime);
	print_mult_table_latex("Free fibers in function of time (plates)",outdir+"fft.dat",fft);
    }
 
	// 8 Percentage of seen objects as a function of density of objects
	if (F.PlotSeenDens) {
	Dcube densities = initDcube(F.Categories+-21,0,0);
	for (int j=0; j<F.Nplate; j++) {
		for (int k=0; k<F.Nfiber; k++) {
			// For all
			int size = P[j].av_gals[k].size();
			int oc = 0;
			for (int i=0; i<size; i++) if (A.is_assigned_jg(j,P[j].av_gals[k][i])!=-1) oc++;
			if (size!=0 && 1<=oc) { 
				double d = percent(oc,size);
				//printf("%f %f %f %d %d %d \n",d,x,invFibArea,size,oc,densities.size()); fl();
				if (size>=densities[F.Categories].size()) densities[F.Categories].resize(size+1);
				densities[F.Categories][size].push_back(d);
			}

			// For kind
			for (int t=0; t<F.Categories-2; t++) {
				int nkind = 0;
				int ock = 0;
				for (int i=0; i<size; i++) {
					int g = P[j].av_gals[k][i];
					if (M[g].id == t) {
						nkind++;
						if (A.is_assigned_jg(j,g)!=-1) ock++;
					}
				}
				if (nkind!=0 && 1<=ock) { 
					double d = percent(ock,nkind);
					if (nkind>=densities[t].size()) densities[t].resize(nkind+1);
					densities[t][nkind].push_back(d);
				}
			}
		}
	}
	Dtable densit = initDtable(F.Categories-2+1,max_row(densities));
	for (int t=0; t<F.Categories-2+1; t++) for (int i=0; i<densities[t].size(); i++) densit[t][i] = sumlist(densities[t][i])/densities[t][i].size();
	print_mult_Dtable_latex("Perc of seen obj as a fun of dens of objs",outdir+"seendens.dat",densit,1);
    }
	
	// 9 Collision histogram of distances between galaxies
	if (F.Collision) {
	Dlist coldist;
	for (int j=0; j<F.Nplate; j++) {
		List done = initList(F.Nfiber);
		for (int k=0; k<F.Nfiber; k++) {
			if (done[k]==0) {
				int c = A.is_collision(j,k,pp,M,P,F);
				if (c!=-1) {
					done[c] = 1;
					dpair G1 = projection(A.TF[j][k],j,M,P);
					dpair G2 = projection(A.TF[j][c],j,M,P);
					double d = norm(G2-G1);
					coldist.push_back(d);
				}
			}
		}
	}
	double intervaldist = 0.01;
	
	Dlist histcoldist = histogram(coldist,intervaldist);
	Dlist redhistcol = percents(histcoldist,sumlist(histcoldist));
	Dtable Dtd; Dtd.push_back(redhistcol); Dtd.push_back(cumulate(redhistcol));
	print_mult_Dtable_latex("Collision histogram of distances between galaxies",outdir+"coldist.dat",Dtd,intervaldist);
    }

	// Collision rate
	if (F.Collision) printf("Collision rate : %f %% \n",A.colrate(pp,M,P,F));

	// Percentage of fibers assigned
	//printf("  %s assignments in total (%.4f %% of all fibers)\n",f(A.na(F)).c_str(),percent(A.na(F),F.Nplate*F.Nfiber));

	// Count
	if (F.Count!=0) printf("Count = %d \n",F.Count);
    // print no. of times each galaxy is observed up to max of F.PrintGalObs
    if (F.PrintGalObs>0){
        printf(" F.PrintGalObs  %d \n",F.PrintGalObs);
        for(int g=0;g<F.PrintGalObs;++g){
                int id = M[g].id;
                int m = M[g].nobs_remain;
                int n = F.goal[id]-m;
            printf(" galaxy number %d  times observed %d\n",g,n);
        }
    }
}



void fa_write (int j, str outdir, const MTL & M, const Plates & P, const PP & pp, const Feat & F, const Assignment & A) {
    
    // generate a quiet NaN to use for invalid entries.  We cannot
    // guarantee that we have C++11, so we can't use the nice functions
    // included in that standard...
    
    const unsigned maxU = ~0;
    const float qNan = *((float*)&maxU);
    
    // constants for the filename length and fixed object
    // type length
    
    size_t cfilesize = 512;
    size_t objtypelen = 8;
    size_t bricklen = 8;
    // check if the file exists, and if so, throw an exception
    
    char filename[cfilesize];
    int ret = snprintf(filename, cfilesize, "%s/tile_%05d.fits", outdir.c_str(), P[j].tileid);
    
    struct stat filestat;
    ret = ::stat(filename, &filestat );
    
    if (ret == 0) {
        std::ostringstream o;
        o << "output file " << filename << " already exists";
        throw std::runtime_error(o.str().c_str());
    }
    
    // create the file
    
    int status = 0;
    fitsfile * fptr;
    fits_create_file (&fptr, filename, &status);
    fits_report_error (stderr, status);
    
    // Set up the schema for the table.  We explicitly malloc these
    // string arrays, since the CFITSIO API requires non-const pointers
    // to them (i.e. arrays of literals won't work).
    
    size_t ncols = 13;
    
    char ** ttype;
    char ** tform;
    char ** tunit;
    
    ttype = (char**) malloc ( ncols * sizeof(char*) );
    tform = (char**) malloc ( ncols * sizeof(char*) );
    tunit = (char**) malloc ( ncols * sizeof(char*) );
    
    if ( ! ( ttype && tform && tunit ) ) {
        std::ostringstream o;
        o << "cannot allocate column info for binary table";
        throw std::runtime_error(o.str().c_str());
    }
    
    for ( size_t c = 0; c < ncols; ++c ) {
        ttype[c] = (char*) malloc ( FLEN_VALUE * sizeof(char) );
        tform[c] = (char*) malloc ( FLEN_VALUE * sizeof(char) );
        tunit[c] = (char*) malloc ( FLEN_VALUE * sizeof(char) );
        if ( ! ( ttype[c] && tform[c] && tunit[c] ) ) {
            std::ostringstream o;
            o << "cannot allocate column info for binary table";
            throw std::runtime_error(o.str().c_str());
        }
    }
    
    strcpy(ttype[0], "FIBER");
    strcpy(tform[0], "J");
    strcpy(tunit[0], "");
    
    strcpy(ttype[1], "POSITIONER");
    strcpy(tform[1], "J");
    strcpy(tunit[1], "");
    
    strcpy(ttype[2], "NUMTARGET");
    strcpy(tform[2], "I");//int not long
    strcpy(tunit[2], "");
 
    strcpy(ttype[3], "PRIORITY");
    strcpy(tform[3], "J");
    strcpy(tunit[3], "");

    strcpy(ttype[4], "TARGETID");
    strcpy(tform[4], "K");
    strcpy(tunit[4], "");
    
    strcpy(ttype[5], "DESI_TARGET");
    strcpy(tform[5], "K");
    strcpy(tunit[5], "");
    
    strcpy(ttype[6], "BGS_TARGET");
    strcpy(tform[6], "K");
    strcpy(tunit[6], "");
    
    strcpy(ttype[7], "MWS_TARGET");
    strcpy(tform[7], "K");
    strcpy(tunit[7], "");
    
    strcpy(ttype[8], "RA");
    strcpy(tform[8], "D");
    strcpy(tunit[8], "deg");
    
    strcpy(ttype[9], "DEC");
    strcpy(tform[9], "D");
    strcpy(tunit[9], "deg");
    
    strcpy(ttype[10], "XFOCAL_DESIGN");
    strcpy(tform[10], "E");
    strcpy(tunit[10], "mm");
    
    strcpy(ttype[11], "YFOCAL_DESIGN");
    strcpy(tform[11], "E");
    strcpy(tunit[11], "mm");

    strcpy(ttype[12], "BRICKNAME");
    snprintf(tform[12], FLEN_VALUE, "%dA", (int)bricklen);
    strcpy(tunit[12], "");

    
    char extname[FLEN_VALUE];
    
    strcpy(extname, "FIBER_ASSIGNMENTS");
    
    // create the table with the full size on disk.
    
    ret = fits_create_tbl(fptr, BINARY_TBL, F.Nfiber, ncols, ttype, tform, tunit, extname, &status);
    fits_report_error(stderr, status);
    
    // get the number of rows to write for each internal FITS buffer.
    
    long optimal;
    ret = fits_get_rowsize(fptr, &optimal, &status);
    fits_report_error(stderr, status);
    
    // initialize arrays to the optimal number of rows for writing.
    int tile_id[optimal];
    int fiber_id[optimal];
    int positioner_id[optimal];
    int num_target[optimal];
    char objtype[optimal][objtypelen];
    char brickname[optimal][bricklen+1];
    char * bn_tmp[optimal];
    char * ot_tmp[optimal];
    for (int i = 0; i < optimal; i++) {
        ot_tmp[i] = objtype[i];
	bn_tmp[i] = brickname[i];
    }
    long long target_id[optimal];
    long long desi_target[optimal];
    long long bgs_target[optimal];
    long long mws_target[optimal];
    float ra[optimal];
    float dec[optimal];
    float x_focal[optimal];
    float y_focal[optimal];
    //new
    int t_priority[optimal];
    
    std::vector <long long> potentialtargetid;
 
    
    long long offset = 0;
    long long n = optimal;
    
    while ( n == optimal ) {
        
        if ( offset + optimal > F.Nfiber ) {
            n = F.Nfiber - offset;
        }
        
        if ( n > 0 ) {
            
            for (int i = 0; i < n; ++i) {
                int fib = offset + i;
                int g = A.TF[j][fib];
                
                fiber_id[i] = fib;
                positioner_id[i] = fib;
                num_target[i] = P[j].av_gals[fib].size();


                //target_id[i] = g; ********
                if(g>0) target_id[i] = M[g].id;
                else target_id[i]=-1;

                if (g < 0) {
                    //strcpy(objtype[i], "NA");
                    ra[i] = qNan;
                    dec[i] = qNan;
                    x_focal[i] = qNan;
                    y_focal[i] = qNan;
                    desi_target[i] = 0;
                    bgs_target[i] = 0;
                    mws_target[i] = 0;
		    strncpy(brickname[i], "notbrick", bricklen+1);
                } else {
                    //we aren't supposed to know the kind  use priority instead
                    //strncpy(objtype[i], F.kind[G[g].id].c_str(), objtypelen);
                    ra[i] = M[g].ra;
                    dec[i] = M[g].dec;
                    dpair proj = projection(g,j,M,P);
                    x_focal[i] = proj.f;
                    y_focal[i] = proj.s;
                    t_priority[i]=M[g].t_priority;//new
                    desi_target[i] = M[g].desi_target;
                    bgs_target[i] = M[g].bgs_target;
                    mws_target[i] = M[g].mws_target;
		    strncpy(brickname[i], M[g].brickname, bricklen+1);
                }

                // Store the potential targetids accesible to this fibre (the actual targetid, not the index).
                for (int k = 0; k < P[j].av_gals[fib].size(); ++k) {
                    int gal_idx = P[j].av_gals[fib][k]; // MTL index for k'th target accessible to this fibre
                    if (gal_idx >= 0) {
                        potentialtargetid.push_back(M[gal_idx].id);
                }}
            }
        int tileid = P[j].tileid;
        float tilera = P[j].tilera;
        float tiledec = P[j].tiledec;

        fits_write_key(fptr, TINT, "TILEID", &(tileid), "Tile ID number", &status);
            fits_report_error(stderr, status);
        fits_write_key(fptr, TFLOAT, "TILERA", &(tilera), "Tile RA [deg]", &status);
        fits_report_error(stderr, status);
        fits_write_key(fptr, TFLOAT, "TILEDEC", &(tiledec), "Tile DEC [deg]", &status);
            fits_report_error(stderr, status);

            fits_write_col(fptr, TINT, 1, offset+1, 1, n, fiber_id, &status);
            fits_report_error(stderr, status);
            
            fits_write_col(fptr, TINT, 2, offset+1, 1, n, positioner_id, &status);
            fits_report_error(stderr, status);
            
            fits_write_col(fptr, TINT, 3, offset+1, 1, n, num_target, &status);
            fits_report_error(stderr, status);
            
            fits_write_col(fptr, TINT, 4, offset+1, 1, n, t_priority, &status);
            fits_report_error(stderr, status);
            
            fits_write_col(fptr, TLONGLONG, 5, offset+1, 1, n, target_id, &status);
            fits_report_error(stderr, status);
            
            fits_write_col(fptr, TLONGLONG, 6, offset+1, 1, n, desi_target, &status);
            fits_report_error(stderr, status);

            fits_write_col(fptr, TLONGLONG, 7, offset+1, 1, n, bgs_target, &status);
            fits_report_error(stderr, status);

            fits_write_col(fptr, TLONGLONG, 8, offset+1, 1, n, mws_target, &status);
            fits_report_error(stderr, status);
            
            fits_write_col(fptr, TFLOAT, 9, offset+1, 1, n, ra, &status);
            fits_report_error(stderr, status);
            
            fits_write_col(fptr, TFLOAT, 10, offset+1, 1, n, dec, &status);
            fits_report_error(stderr, status);
            
            fits_write_col(fptr, TFLOAT, 11, offset+1, 1, n, x_focal, &status);
            fits_report_error(stderr, status);
            
            fits_write_col(fptr, TFLOAT, 12, offset+1, 1, n, y_focal, &status);
            fits_report_error(stderr, status);

	    fits_write_col(fptr, TSTRING, 13, offset+1, 1, n, bn_tmp, &status);
	    fits_report_error(stderr, status);
        }
        
        offset += n;
    }
    
    // PotentialFiberMap table.  We have only one column, so it is safe
    // from a performance perspective to write the whole thing.
    //NO  12/15/16
    
    strcpy(ttype[0], "POTENTIALTARGETID");
    strcpy(tform[0], "K");
    strcpy(tunit[0], "");
    
    strcpy(extname, "POTENTIAL_ASSIGNMENTS");
    
    ret = fits_create_tbl(fptr, BINARY_TBL, potentialtargetid.size(), 1, ttype, tform, tunit, extname, &status);
    fits_report_error(stderr, status);
    
    fits_write_col(fptr, TLONGLONG, 1, 1, 1, potentialtargetid.size(), &(potentialtargetid[0]), &status);
    fits_report_error(stderr, status);
    
    fits_close_file(fptr, &status);
    fits_report_error(stderr, status);
    
    for ( size_t c = 0; c < ncols; ++c ) {
        free ( ttype[c] );
        free ( tform[c] );
        free ( tunit[c] );
    }
    free ( ttype );
    free ( tform );
    free ( tunit );
    
    return;
}

void write_save_av_gals (int j, str outdir, const MTL & M, const Plates & P, const PP & pp, const Feat & F) {
    
    // generate a quiet NaN to use for invalid entries.  We cannot
    // guarantee that we have C++11, so we can't use the nice functions   
    // included in that standard...

    // modify fa_write to keep only, for each fiber in a tile, the number of av_gals, 
    // followed by a list of all of them for this tile

    //so we need only keep fiber num_target and then the list of potential targets

    //need to inlcude SS and SF too 12/17/12
    
    const unsigned maxU = ~0;
    const float qNan = *((float*)&maxU);
    
    // constants for the filename length and fixed object
    // type length
    
    size_t cfilesize = 512;
    size_t objtypelen = 8;     
    size_t bricklen = 8;
    // check if the file exists, and if so, throw an exception
    
    char filename[cfilesize];
    int tileid = P[j].tileid;
    Table table_av_gals;
    int ret;

    ret = snprintf(filename, cfilesize, "%s/save_av_gals_%05d.fits", outdir.c_str(), tileid);
    
    struct stat filestat;
    ret = ::stat(filename, &filestat );

    
    if (ret == 0) {
        std::ostringstream o;
        o << "output file " << filename << " already exists";
        throw std::runtime_error(o.str().c_str());
    }
    // create the file

    int status = 0;
    fitsfile * fptr;
    fits_create_file (&fptr, filename, &status);
    fits_report_error (stderr, status);
    
    // Set up the schema for the table.  We explicitly malloc these
    // string arrays, since the CFITSIO API requires non-const pointers
    // to them (i.e. arrays of literals won't work).
    
    size_t ncols = 4;//added SS, SF
    
    char ** ttype;
    char ** tform;
    char ** tunit;
    
    ttype = (char**) malloc ( ncols * sizeof(char*) );
    tform = (char**) malloc ( ncols * sizeof(char*) );
    tunit = (char**) malloc ( ncols * sizeof(char*) );
    
    if ( ! ( ttype && tform && tunit ) ) {
        std::ostringstream o;
        o << "cannot allocate column info for binary table";
        throw std::runtime_error(o.str().c_str());
    }
    
    for ( size_t c = 0; c < ncols; ++c ) {
        ttype[c] = (char*) malloc ( FLEN_VALUE * sizeof(char) );
        tform[c] = (char*) malloc ( FLEN_VALUE * sizeof(char) );
        tunit[c] = (char*) malloc ( FLEN_VALUE * sizeof(char) );
        if ( ! ( ttype[c] && tform[c] && tunit[c] ) ) {
            std::ostringstream o;
            o << "cannot allocate column info for binary table";
            throw std::runtime_error(o.str().c_str());
        }
    }
    
    strcpy(ttype[0], "FIBER");
    strcpy(tform[0], "J");
    strcpy(tunit[0], "");

    
    strcpy(ttype[1], "NUMTARGET");
    strcpy(tform[1], "I");//int not long
    strcpy(tunit[1], "");

    strcpy(ttype[2], "NUMTARGETSS");
    strcpy(tform[2], "I");//int not long
    strcpy(tunit[2], "");

    strcpy(ttype[3], "NUMTARGETSF");
    strcpy(tform[3], "I");//int not long
    strcpy(tunit[3], "");    


    char extname[FLEN_VALUE];
    
    strcpy(extname, "FIBER_ASSIGNMENTS");
    
    // create the table with the full size on disk.
    
    ret = fits_create_tbl(fptr, BINARY_TBL, F.Nfiber, ncols, ttype, tform, tunit, extname, &status);
    fits_report_error(stderr, status);
    
    // get the number of rows to write for each internal FITS buffer.
    
    long optimal;
    ret = fits_get_rowsize(fptr, &optimal, &status);
    fits_report_error(stderr, status);
    
    // initialize arrays to the optimal number of rows for writing.
    
    int fiber_id[optimal];
    //int positioner_id[optimal];
    int num_target[optimal];
    int num_target_ss[optimal];
    int num_target_sf[optimal];

    
    std::vector <long long> potentialtargetid;
    std::vector <long long> temporarytargetid;//from list of targets, mutable
     
    // write data in buffered way
    
    long long offset = 0;
    long long n = optimal;
    
    while ( n == optimal ) {
        
        if ( offset + optimal > F.Nfiber ) {
            n = F.Nfiber - offset;
        }
        
        if ( n > 0 ) {
            
            for (int i = 0; i < n; ++i) {
                int fib = offset + i;

                
                fiber_id[i] = fib;
                //positioner_id[i] = fib;
                num_target[i] = P[j].av_gals[fib].size();
		num_target_ss[i]= P[j].SS_av_gal_fiber[fib].size();
		num_target_sf[i]= P[j].SF_av_gal_fiber[fib].size();


                // Store the potential targetids accesible to this fibre (the actual targetid, not the index).

									
                for (int k = 0; k < P[j].av_gals[fib].size(); ++k) {

                    int gal_idx = P[j].av_gals[fib][k]; // MTL index for k'th target accessible to this fibre
                    if (gal_idx >= 0) {

		      potentialtargetid.push_back(M[gal_idx].id); 
		      temporarytargetid.push_back(gal_idx);
		    }

		}

                for (int k = 0; k < P[j].SS_av_gal_fiber[fib].size(); ++k) {

                    int gal_idx = P[j].SS_av_gal_fiber[fib][k]; // MTL index for k'th target accessible to this fibre

                    if (gal_idx >= 0) {
		      potentialtargetid.push_back(M[gal_idx].id); 
		      temporarytargetid.push_back(gal_idx);
		    }

		}

                for (int k = 0; k < P[j].SF_av_gal_fiber[fib].size(); ++k) {
                    int gal_idx = P[j].SF_av_gal_fiber[fib][k]; // MTL index for k'th target accessible to this fibre
                    if (gal_idx >= 0) {
		      potentialtargetid.push_back(M[gal_idx].id); 
		      temporarytargetid.push_back(gal_idx);
		    }

		}	
	    }	    



        fits_write_key(fptr, TINT, "TILEID", &(tileid), "Tile ID number", &status);
            fits_report_error(stderr, status);

            fits_write_col(fptr, TINT, 1, offset+1, 1, n, fiber_id, &status);
            fits_report_error(stderr, status);

            fits_write_col(fptr, TINT, 2, offset+1, 1, n, num_target, &status);
            fits_report_error(stderr, status);

            fits_write_col(fptr, TINT, 3, offset+1, 1, n, num_target_ss, &status);
            fits_report_error(stderr, status);

            fits_write_col(fptr, TINT, 4, offset+1, 1, n, num_target_sf, &status);
            fits_report_error(stderr, status);          
        }
        
        offset += n;
    }
    
    // PotentialFiberMap table.  We have only one column, so it is safe
    // from a performance perspective to write the whole thing.
    
    strcpy(ttype[0], "POTENTIALTARGETID");
    strcpy(tform[0], "K");// long long rnc 12/12/16
    strcpy(tunit[0], "");
    
    strcpy(ttype[1], "TEMPORARYTARGETID");
    strcpy(tform[1], "K");// long long rnc 12/12/16
    strcpy(tunit[1], "");
    strcpy(extname, "POTENTIAL_ASSIGNMENTS");

    ret = fits_create_tbl(fptr, BINARY_TBL, potentialtargetid.size(), 2, ttype, tform, tunit, extname, &status);
    fits_report_error(stderr, status);

    ret = fits_get_rowsize(fptr, &optimal, &status);
    fits_report_error(stderr, status);

    fits_write_col(fptr, TLONGLONG, 1, 1, 1, potentialtargetid.size(), &(potentialtargetid[0]), &status);
    fits_report_error(stderr, status);

    
    fits_write_col(fptr, TLONGLONG, 2, 1, 1, temporarytargetid.size(), &(temporarytargetid[0]), &status);
    fits_report_error(stderr, status);


    
    fits_close_file(fptr, &status);
    fits_report_error(stderr, status);
    
    for ( size_t c = 0; c < ncols; ++c ) {
        free ( ttype[c] );
        free ( tform[c] );
        free ( tunit[c] );
    }
    free ( ttype );
    free ( tform );
    free ( tunit );
    
    return;
}


void pyplotTile(int jused, str directory, const Gals& Secret, const MTL& M,const Plates& P, const PP& pp, const Feat& F, const Assignment& A) {
    std::vector<char> colors;
    colors.resize(F.Categories);
    colors[0] = 'k'; colors[1] = 'g'; colors[2] = 'r'; colors[3] = 'b'; colors[4] = 'm'; colors[5] = 'y'; colors[6] = 'w'; colors[7] = 'c';
    polygon pol;
    PosP posp(3,3);

    int j=A.suborder[jused];
    for (int k=0; k<F.Nfiber; k++) {
        dpair O = pp.coords(k);
        int g = A.TF[j][k];
        if (g!=-1) {
            dpair Ga = projection(g,j,M,P);
            
            polygon fh = F.fh;
            polygon cb = F.cb;
            repos_cb_fh(cb,fh,O,Ga,posp);
            //if (A.is_collision(j,k,pp,G,P,F)!=-1) {
            //cb.set_color('r');
            //fh.set_color('r');
            //}
            //fix color assignment to account for Secret and SkyF
            char this_color;
            if (g<F.Ntarg){
                this_color=colors[Secret[g].category];
            }
            else if (g<F.Ntarg+F.NSStars) this_color='w';
            else this_color='c';

            cb.set_color(this_color);
            fh.set_color(this_color);
            pol.add(cb);
            pol.add(fh);
            if(this_color!='w'){
            pol.add(element(O,this_color,0.3,5));
            }
            else             pol.add(element(O,'k',0.1,5));
        }
        else pol.add(element(O,'k',0.1,3));//unassigned fiber
        List av_gals = P[j].av_gals[k];

        for (int i=0; i<av_gals.size(); i++) {
            int gg = av_gals[i];
            char this_color;
            if (gg>F.Ntarg+F.NSStars){
                this_color='c';
                dpair Ga = projection(gg,j,M,P);
                pol.add(element(Ga,this_color,1,0.5));
             }
            else if (gg>F.Ntarg){
                this_color='w';
                dpair Ga = projection(gg,j,M,P);
                pol.add(element(Ga,this_color,1,0.5));
            }
            else if(1<=A.nobs_time(gg,j,Secret,M,F)){
                this_color=colors[Secret[gg].category];
                dpair Ga = projection(gg,j,M,P);
                if (this_color=='k') pol.add(element(Ga,'k',1,A.is_assigned_jg(j,gg)==-1?0.9:0.5));
                else pol.add(element(Ga,this_color,1,0.5));
            }
        }
    }

    pyplot pyp(pol);

    //for (int k=0; k<F.Nfiber; k++) pyp.addtext(pp.coords(k),i2s(k)); // Plot fibers identifiers
    
    pyp.plot_tile(directory,j,F); 
        
    
}

void overlappingTiles(str fname, const Feat& F, const Assignment& A) {
  FILE * file;
  file = fopen(fname.c_str(),"w");
  for (int g=0; g<F.Ngal; g++) {
    if (A.GL[g].size()==5) {
      fprintf(file,"%d ",g);
      for (int i=0; i<A.GL[g].size(); i++) fprintf(file,"(%d,%d) ",A.GL[g][i].f,A.GL[g][i].s);
      fprintf(file,"\n");
    }
  }
  fclose(file);
}<|MERGE_RESOLUTION|>--- conflicted
+++ resolved
@@ -316,15 +316,7 @@
     
     
     int j=A.suborder[jpast];
-<<<<<<< HEAD
-    //diagnostic
-
-    //int na_start(A.na(F,j0,n));//unassigned fibers in tiles from j0 to j0+n
     std::vector<int> to_update; // Get the list of galaxies to update in the plan
-=======
-
-    List to_update; // Get the list of galaxies to update in the plan
->>>>>>> 8be27cc7
     for (int k=0; k<F.Nfiber; k++) {
         int g = A.TF[j][k];
         if (g!=-1&&!M[g].SS && !M[g].SF){        // Don't update SS or SF
@@ -349,10 +341,6 @@
         
         while (tfs.size()!=0 && M[g].nobs_done>F.goalpost[Secret[g].category]) {
             int jp = tfs[0].f; int kp = tfs[0].s;
-<<<<<<< HEAD
-=======
- 
->>>>>>> 8be27cc7
             A.unassign(jp,kp,g,M,P,pp);
             cnt_deassign++;
             M[g].nobs_remain=0;
@@ -617,10 +605,6 @@
         for (int k=0; k<F.Nfiber; k++) {
             if (Done[jused][k]==0) {
                 int g = A.TF[j][k];//current assignment of (j,k)  only look if assigned
-<<<<<<< HEAD
- 
-=======
->>>>>>> 8be27cc7
                 if (g!=-1 && !M[g].SS && !M[g].SF) {
                     int jpb = -1; int kpb = -1; int unusedb = A.unused[j][pp.spectrom[k]];
                     Plist av_tfs = M[g].av_tfs;  //all possible tile fibers for this galaxy
