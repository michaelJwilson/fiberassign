#include	<cstdlib>
#include	<cmath>
#include	<fstream>
#include	<sstream>
#include	<iostream>
#include	<iomanip>
#include	<string>
#include        <string.h>
#include	<vector>
#include	<algorithm>
#include	<exception>
#include	<sys/time.h>
#include        <stdlib.h>     /* srand, rand */
#include	"modules/htmTree.h"
#include	"modules/kdTree.h"
#include        "omp.h"
#include        "misc.h"
#include        "feat.h"
#include        "structs.h"
#include        "global.h"

// Collecting information from input -------------------------------------------------------------------------------------
// Keep it in only 1 function
// Sometimes crashes (bad management of the memory by the compiler)
void collect_galaxies_for_all(const Gals& G, const htmTree<struct galaxy>& T, Plates& P, const PP& pp, const Feat& F) {
	Time t;
	init_time(t,"# Begin collecting available galaxies");
	List permut = random_permut(F.Nplate);
	double rad = F.PlateRadius*M_PI/180.;
	//int jj;
	//omp_set_num_threads(24);
    #pragma omp parallel
	{ 	int id = omp_get_thread_num(); if (id==0) printf(" ");
        // debug 7/27/15
        FILE * FA;
        str s = "debug_"+i2s(id)+".txt";
        FA=fopen(s.c_str(),"w");
        //debug
		// Collects for each plate
<<<<<<< HEAD
        // start at jj=0 not id
        #pragma omp for
        for (int jj=0; jj<F.Nplate; jj++){ // <- begins at id, otherwise all begin at 0 -> conflict. Does all plates anyway
=======
		for (jj=id; jj<F.Nplate; jj++) { // <- begins at id, otherwise all begin at 0 -> conflict. Does all plates anyway
>>>>>>> e1f8e38e
			int j = permut[jj];
			plate p = P[j];
            //more debug
            fprintf(FA," j = %d   jj = %d  \n",j,jj);
			// Takes neighboring galaxies that can be reached by this plate
			std::vector<int> nbr = T.near(G,p.nhat,rad);
			// Projects thoses galaxies on the focal plane
			Onplates O;
			for (int gg=0; gg<nbr.size(); gg++) {
				int g = nbr[gg];
				struct onplate op = change_coords(G[g],p); 
				op.id = g;
				O.push_back(op);
			}
			printf(""); // Management of memory mysteriously works better this way
			// Build 2D KD tree of those galaxies
			KDtree<struct onplate> kdT(O,2);
			// For each fiber, finds all reachable galaxies thanks to the tree
			for (int k=0; k<F.Nfiber; k++) {
				dpair X = pp.coords(k);
				std::vector<int> gals = kdT.near(&(pp.fp[2*k]),0.0,F.PatrolRad);
				for (int g=0; g<gals.size(); g++) {
					dpair Xg = projection(gals[g],j,G,P);
					if (sq(Xg,X)<sq(F.PatrolRad)/*Needed*/) P[j].av_gals[k].push_back(gals[g]);
				}
			}
		}
        fclose(FA);

	}
	print_time(t,"# ... took :");
}

void collect_available_tilefibers(Gals& G, const Plates& P, const Feat& F) {
	Time t;
	init_time(t,"# Begin computing available tilefibers");
	for(int j=0; j<F.Nplate; j++) {
		for(int k=0; k<F.Nfiber; k++) {
			for(int m=0; m<P[j].av_gals[k].size(); m++) {
				int i = P[j].av_gals[k][m];  //i is the id of the mth galaxy available to tile j and fiber k
				G[i].av_tfs.push_back(pair(j,k));  //list of tile-fibers available to galaxy i
			}
		}
	}
	print_time(t,"# ... took :");
}

// Assignment sub-functions -------------------------------------------------------------------------------------
// Allow (j,k) to observe g ?
inline bool ok_assign_g_to_jk(int g, int j, int k, const Plates& P, const Gals& G, const PP& pp, const Feat& F, const Assignment& A) {
	int kind = G[g].id;
	if (isfound(kind,F.ss_sf)) return false; // Don't assign to SS or SF
	if (P[j].ipass==F.Npass-1 && kind!=F.ids.at("ELG")) return false; // Only ELG at the last pass
	if (F.Collision) for (int i=0; i<pp.N[k].size(); i++) if (g==A.TF[j][pp.N[k][i]]) return false; // Avoid that 2 neighboring fibers observe the same galaxy (can happen only when Collision=true)
	if (A.find_collision(j,k,g,pp,G,P,F)!=-1) return false; // No collision
	return true;
}

// Find, for (j,k), the best galaxy to reach among the possible ones
// Null list means you can take all possible kinds, otherwise you can only take, for the galaxy, a kind among this list
// Not allowed to take the galaxy of id no_g
inline int find_best(int j, int k, const Gals& G, const Plates& P, const PP& pp, const Feat& F, const Assignment& A, int no_g=-1, List kind=Null()) {
	int best = -1; int mbest = -1; int pbest = 1e3;
	List av_gals = P[j].av_gals[k];
	// For all available galaxies
	for (int gg=0; gg<av_gals.size(); gg++) {
		int g = av_gals[gg];
		int m = A.nobs(g,G,F); 
		// Check whether it needs further observation
		if (m>=1) { // Less neat to compute it here but optimizes. Since there are a lot of SS and SF, it's worth putting ok_assign_ss_sf here
			int prio = fprio(g,G,F,A);
			// Takes it if better priority, or if same, if observed less
			if (prio<pbest || (prio==pbest && m>mbest)) { // Less neat to compute it here but optimizes
				// Check that g is not assigned yet on this plate, or on the InterPlate around, check with ok_to_assign
				if (A.is_assigned_jg(j,g,G,F)==-1 && ok_assign_g_to_jk(g,j,k,P,G,pp,F,A) && g!=no_g && (kind.size()==0 || isfound(G[g].id,kind))) {
					best = g;
					pbest = prio;
					mbest = m;
				}
			}
		}
	}
	return best;
}

// Tries to assign the fiber (j,k)
inline int assign_fiber(int j, int k, const Gals& G, const Plates& P, const PP& pp, const Feat& F, Assignment& A, int no_g=-1, List kind=Null()) {
	if (A.is_assigned_tf(j,k)) return -1;
	int best = find_best(j,k,G,P,pp,F,A,no_g,kind);
	if (best!=-1) A.assign(j,k,best,G,P,pp);
	return best;
}

// Tries to assign the galaxy g, on one of the plates list starting with the jstart one, and of size size
inline void assign_galaxy(int g, const Gals& G, const Plates& P, const PP& pp, const Feat& F, Assignment& A, int jstart=-1, int size=-1) {
	int j0 = (jstart==-1) ? A.next_plate : jstart;
	int n = (size==-1) ? F.Nplate-j0 : size;// number of plates to do
	int jb = -1; int kb = -1; int unusedb = -1;
	Plist av_tfs = G[g].av_tfs;
	// Among all the tile-fibers than can observe it
	for (int tfs=0; tfs<av_tfs.size(); tfs++) {
		int j = av_tfs[tfs].f;
		int k = av_tfs[tfs].s;
		// Check if the assignment is possible, if ok, if the tf is not used yet, and if the plate is in the list
		if (j0<j && j<j0+n && !A.is_assigned_tf(j,k) && ok_assign_g_to_jk(g,j,k,P,G,pp,F,A)) {
			int unused = A.unused[j][pp.spectrom[k]];//unused fibers on this petal
			if (unusedb<unused) {
				jb = j; kb = k; unusedb = unused;//observe this galaxy by fiber on petal with most free fibefs
			}
		}
	}
	if (jb!=-1) A.assign(jb,kb,g,G,P,pp);
}

// Tries to assign (j,k) to a SS (preferentially because they have priority) or a SF
// no limit on the number of times a SS or SF can be observed
inline int assign_fiber_to_ss_sf(int j, int k, const Gals& G, const Plates& P, const PP& pp, const Feat& F, Assignment& A) {
	int best = -1; int pbest = 1e3;
	List av_gals = P[j].av_gals[k];
	for (int gg=0; gg<av_gals.size(); gg++) {
		int g = av_gals[gg];
		int kind = G[g].id;
		int prio = fprio(g,G,F,A);
		if (((kind==F.ids.at("SF") && A.nkind(j,k,F.ids.at("SF"),G,P,pp,F)<F.MaxSF) || (kind==F.ids.at("SS") && A.nkind(j,k,F.ids.at("SS"),G,P,pp,F)<F.MaxSS)) && prio<pbest) { // Optimizes this way
			if (A.is_assigned_jg(j,g,G,F)==-1 && A.find_collision(j,k,g,pp,G,P,F)==-1) {
				best = g;
				pbest = prio;
			}
		}
	}
	if (best!=-1) A.assign(j,k,best,G,P,pp);
	return best;
}

// Takes an unassigned fiber and tries to assign it with the "improve" technique described in the doc
//not used for SS or SF   because used before we add SS and SF
inline int improve_fiber(int begin, int next, int j, int k, const Gals& G, const Plates& P, const PP& pp, const Feat& F, Assignment& A, int no_g=-1) {
	if (!A.is_assigned_tf(j,k)) { // Unused tilefiber (j,k)
		// Desperately tries to assign it in the conventional way
		int g_try = assign_fiber(j,k,G,P,pp,F,A,no_g);
		if (g_try!=-1) return g_try;
		else { // Improve
			int gb = -1; int bb = -1; int jpb = -1; int kpb = -1; int mb = -1; int pb = 1e3; int unusedb = -1;
			List av_g = P[j].av_gals[k];
			// For all available galaxies which are already observed
			for (int i=0; i<av_g.size(); i++) {
				int g = av_g[i];
				if (g!=-1 && g!=no_g) {
					if (ok_assign_g_to_jk(g,j,k,P,G,pp,F,A)) {
						// Which tile-fibers have taken g ?
						Plist tfs = A.chosen_tfs(g,F,begin,next);
						for (int p=0; p<tfs.size(); p++) {
							int jp = tfs[p].f;
							int kp = tfs[p].s; // (jp,kp) currently assigned to galaxy g
							// FIND BEST JP KP !!!
							int best = find_best(jp,kp,G,P,pp,F,A); // best!=g because !A.assigned_pg(best)

							if (best!=-1 && (A.is_assigned_jg(j,g,G,F)==-1 || jp==j)) {
								int prio = fprio(best,G,F,A);
								int m = A.nobs(best,G,F);
								int unused = A.unused[jp][pp.spectrom[kp]]; // We take the most unused
								if (prio<pb || (prio==pb && m>mb) || (prio==pb && m==mb && unused>unusedb)) {
									gb = g; bb = best; jpb = jp; kpb = kp; mb = m; pb = prio; unusedb = unused;
							}}}}}}
			// Modify assignment
			if (gb!=-1) {
				A.unassign(jpb,kpb,gb,G,P,pp);
				A.assign(j,k,gb,G,P,pp);
				A.assign(jpb,kpb,bb,G,P,pp);
				return gb;
			}
		}
	}
	return -1;
}

int improve_fiber_from_kind(int id, int j, int k, const Gals& G, const Plates&P, const PP& pp, const Feat& F, Assignment& A) {//only for kind=SS or SF
	if (!A.is_assigned_tf(j,k)) { // Unused tilefiber (j,k)
		int p = pp.spectrom[k];
		List fibskind = A.fibs_of_kind(id,j,p,G,pp,F);
		List no_kind; no_kind.push_back(id);
		int gb = -1; int gpb = -1; int bb = -1; int kpb = -1; int mb = -1; int pb = 1e3;
		List av_gals = P[j].av_gals[k];
		for (int i=0; i<av_gals.size(); i++) {
			int g = av_gals[i];
			if (G[g].id==id && A.find_collision(j,k,g,pp,G,P,F)==-1 && A.is_assigned_jg(j,g,G,F)==-1 && A.nobs(g,G,F)>=1 && 0<A.unused[j][pp.spectrom[k]]) {
				for (int kkp=0; kkp<fibskind.size(); kkp++) {
					int kp = fibskind[kkp];
					int gp = A.TF[j][kp];
					int best = find_best(j,kp,G,P,pp,F,A,-1,no_kind);
					if (best!=-1) {
						int prio = fprio(best,G,F,A);
						int m = A.nobs(best,G,F);
						if (prio<pb || (prio==pb && m>mb)) {
							if (!A.find_collision(j,k,kp,g,best,pp,G,P,F)) { // Avoid that the choice of the 2 new objects collide
							gb = g; gpb = gp; bb = best; kpb = kp; mb = m; pb = prio;
		}}}}}}
		// Modify assignment
		if (gb!=-1) {
			A.unassign(j,kpb,gpb,G,P,pp);
			A.assign(j,k,gb,G,P,pp);
			A.assign(j,kpb,bb,G,P,pp);
			return gb;
		}
	}
	return -1;
}

// Assignment functions ------------------------------------------------------------------------------------------
// Assign fibers naively
// Not used at present
void simple_assign(const Gals& G, const Plates& P, const PP& pp, const Feat& F, Assignment& A, int next) {
	Time t;
	if (next!=1) init_time(t,"# Begin simple assignment :");
	int j0 = A.next_plate;
	int n = next==-1 ? F.Nplate-j0 : next; // Not F.Nplate-A.next_plate+1
	List plates = sublist(j0,n,A.order);
	List randPlates = F.Randomize ? random_permut(plates) : plates;
	for (int jj=0; jj<n; jj++) {
		int j = randPlates[jj];
		List randFibers = random_permut(F.Nfiber);
		for (int kk=0; kk<F.Nfiber; kk++) { // Fiber
			int k = randFibers[kk];
			assign_fiber(j,k,G,P,pp,F,A);
		}
	}
	str next_str = next==-1 ? "all left" : f(n);
	printf("  %s assignments on %s next plates\n",f(A.na(F,j0,n)).c_str(),next_str.c_str());
	if (next!=1) print_time(t,"# ... took :");
}

void improve(const Gals& G, const Plates&P, const PP& pp, const Feat& F, Assignment& A, int next) {
	Time t;
	if (next!=1) init_time(t,"# Begin improve :");
	int j0 = A.next_plate;
	int n = next==-1 ? F.Nplate-j0 : next;
	int na_start = A.na(F,j0,n);//number of assigned tile-fibers from j0 to jo+n-1
	List plates = sublist(j0,n,A.order);
	List randPlates = F.Randomize ? random_permut(plates) : plates;
	for (int jj=0; jj<n; jj++) for (int k=0; k<F.Nfiber; k++) improve_fiber(j0,n,randPlates[jj],k,G,P,pp,F,A);
	int na_end = A.na(F,j0,n);
	printf("  %s more assignments (%.3f %% improvement)\n",f(na_end-na_start).c_str(),percent(na_end-na_start,na_start));//how many new assigned tf's
	if (next!=1) print_time(t,"# ... took :");
}

void improve_from_kind(const Gals& G, const Plates&P, const PP& pp, const Feat& F, Assignment& A, str kind, int next) {
	Time t;
	if (next!=1) init_time(t,"# Begin improve "+kind+" :");
	int id = F.ids.at(kind);
	List no_kind; no_kind.push_back(id);
	int j0 = A.next_plate;
	int n = next==-1 ? F.Nplate-A.next_plate : next;
	int na_start(A.na(F,j0,n));
	List plates = sublist(j0,n,A.order);
	List randPlates = F.Randomize ? random_permut(plates) : plates;
	for (int jj=0; jj<n; jj++) {
		int j = randPlates[jj];
		List randPetals = random_permut(F.Npetal);
		for (int ppet=0; ppet<F.Npetal; ppet++) {
			int p = randPetals[ppet];
			// Take sublist of fibers assigned to kind, and unassigned ones
			List fibskind = A.fibs_of_kind(id,j,p,G,pp,F);
			List fibsunas = A.fibs_unassigned(j,p,G,pp,F);
			//for (int kk=0; kk<fibsunas.size(); kk++) {
				 //gp = improve_fiber_from_kind(F.ids.at(kind),jp,kp,G,P,pp,F,A);
			//}
			for (int kk=0; kk<fibsunas.size(); kk++) {
				// Take an unassigned tf and its available galaxies
				int k = fibsunas[kk];
				int gb = -1; int gpb = -1; int bb = -1; int kpb = -1; int kkpb = -1; int mb = -1; int pb = 1e3;
				List av_gals = P[j].av_gals[k];
				for (int i=0; i<av_gals.size(); i++) {
					int g = av_gals[i];
					if (G[g].id==id && A.nobs(g,G,F)>=1 && A.is_assigned_jg(j,g,G,F)==-1 && A.find_collision(j,k,g,pp,G,P,F)==-1 && 0<A.unused[j][pp.spectrom[k]]) {
						// If the av gal is of the good kind, try to assign it, and improving an other one
						for (int kkp=0; kkp<fibskind.size(); kkp++) {
							int kp = fibskind[kkp];
							int gp = A.TF[j][kp];
							int best = find_best(j,kp,G,P,pp,F,A,-1,no_kind);
							if (best!=-1) {
								int prio = fprio(best,G,F,A);
								int m = A.nobs(best,G,F);
								if (prio<pb || prio==pb && m>mb) {
									if (!A.find_collision(j,k,kp,g,best,pp,G,P,F)) { // Avoid that the choice of the 2 new objects collide
									gb = g; gpb = gp; bb = best; kpb = kp; kkpb = kkp; mb = m; pb = prio;
							}}}
							else {
								erase(kkp,fibskind); // Don't try to change this one anymore because it will always be -1
								kkp--;
							}
						}}}
			// Modify assignment
				if (gb!=-1) {
					A.unassign(j,kpb,gpb,G,P,pp);
					A.assign(j,k,gb,G,P,pp);
					A.assign(j,kpb,bb,G,P,pp);
					erase(kkpb,fibskind);
				}
			}
		}
	}
	int na_end(A.na(F,j0,n));
	if (next==1) printf(" %s-imp +%3s (+%.3f %%)",kind.c_str(),f(na_end-na_start).c_str(),percent(na_end-na_start,na_start));
	else {
		printf("  %s more assignments (%.3f %% improvement)\n",f(na_end-na_start).c_str(),percent(na_end-na_start,na_start));
		print_time(t,"# ... took :");
	}
}

// If there are galaxies discovered as fake for example, they won't be observed several times in the plan
void update_plan_from_one_obs(const Gals& G, const Plates&P, const PP& pp, const Feat& F, Assignment& A, int end) {
	int cnt(0);
	int j0 = A.next_plate;
	int jpast = j0-F.Analysis;//tile whose information we just learned
	if (jpast<0) { printf("ERROR in update : jpast negative\n"); fl(); }
	int n = end-j0+1;
	int na_start(A.na(F,j0,n));
	List to_update;
	// Declare that we've seen those galaxies
	A.update_once_obs(jpast,F);//updates once_obs, which tells whether object has been observed at least once
	// Get the list of galaxies to update in the plan
	for (int k=0; k<F.Nfiber; k++) {
		int g = A.TF[jpast][k];
		// Only if once_obs, we delete all further assignment. obs!=obs_tmp means that the galaxy is a fake one for example (same priority but different goal)
		if (g!=-1 && A.nobsv_tmp[g]!=A.nobsv[g] && A.once_obs[g]) to_update.push_back(g); //this galaxy g is a fake
	}
	// Update information on previously seen galaxies
	A.update_nobsv_tmp_for_one(jpast,F);
	// Update further in the plan
	for (int gg=0; gg<to_update.size(); gg++) {
		int g = to_update[gg];
		Plist tfs = A.chosen_tfs(g,F,j0+1,n-1); // Begin at j0+1, because we can't change assignment at j0 (already watched)
		while (tfs.size()!=0) {
			int jp = tfs[0].f; int kp = tfs[0].s;
			//print_Plist(tfs,"Before"); // Debug
			A.unassign(jp,kp,g,G,P,pp);
			int gp = -1;
			gp = improve_fiber(j0+1,n-1,jp,kp,G,P,pp,F,A,g);
			erase(0,tfs);
			//print_Plist(tfs,"After"); // Debug
			cnt++;
		}
	}
	int na_end(A.na(F,j0,n));
	//printf(" %4d unas & %4d replaced\n",cnt,na_end-na_start+cnt); fl();
}

// If not enough SS and SF, remove old_kind an replace to SS-SF (new_kind) on petal (j,p)
void replace(List old_kind, int new_kind, int j, int p, const Gals& G, const Plates& P, const PP& pp, const Feat& F, Assignment& A) {
	int m = A.nkind(j,p,new_kind,G,P,pp,F,true);//number of new_kind already on this petal
	List fibskindd;
	for (int i=0; i<old_kind.size(); i++) addlist(fibskindd,A.fibs_of_kind(old_kind[i],j,p,G,pp,F));//list of fibers on tile j assigned to galaxies of types old_kind
	//List fibskind0 = random_permut(fibskindd);
	List fibskind = A.sort_fibs_dens(j,fibskindd,G,P,pp,F);
	int Max = new_kind==F.ids.at("SS") ? F.MaxSS : F.MaxSF;
	while (m<Max && fibskind.size()!=0) {
		bool fin(false);
		int k = fibskind[0];
		List av_g = P[j].av_gals[k];
		for (int gg=0; gg<av_g.size() && !fin; gg++) {
			int g = av_g[gg];
			if (G[g].id==new_kind && A.find_collision(j,k,g,pp,G,P,F)==-1 && A.is_assigned_jg(j,g)==-1) { // Looking for fiber that took ELG but could take SS or SF
				int g0 = A.TF[j][k];
				A.unassign(j,k,g0,G,P,pp);
				assign_galaxy(g0,G,P,pp,F,A);
				A.assign(j,k,g,G,P,pp);
				fin = true;
				m++;
			}
		}
		erase(0,fibskind);
	}
}

void assign_left(int j, const Gals& G, const Plates& P, const PP& pp, const Feat& F, Assignment& A) { // Tries to assign remaining fibers, even taking objects further observed
	for (int k=0; k<F.Nfiber; k++) {
		if (!A.is_assigned_tf(j,k)) {
			int best = -1; int mbest = -1; int pbest = 1e3; int jpb = -1; int kpb = -1;
			List av_gals = P[j].av_gals[k];
			for (int gg=0; gg<av_gals.size(); gg++) {
				int g = av_gals[gg];
				int m = A.nobs(g,G,F);
				int prio = fprio(g,G,F,A);
				if (prio<pbest || (prio==pbest && m>mbest)) { // Less elegant to compute it here but optimizes
					if (A.is_assigned_jg(j,g,G,F)==-1 && ok_assign_g_to_jk(g,j,k,P,G,pp,F,A)) {//not assigned this plate or within excluded interval
						for (int i=0; i<A.GL[g].size(); i++) { //GL[g].size() is number of tf that could look a g
							int jp = A.GL[g][i].f;
							int kp = A.GL[g][i].s;
							if (j<jp && jpb<jp) {//take latest opportunity
								best = g;
								pbest = prio;
								mbest = m;
								jpb = jp;
								kpb = kp;
							}
						}
					}
				}
			}
			if (best!=-1) {
				A.unassign(jpb,kpb,best,G,P,pp);
				A.assign(j,k,best,G,P,pp);
			}
		}
	}
}

// If not enough SS and SF, remove old_kind and replace with SS-SF (new_kind) on petal (j,p)
void assign_sf_ss(int j, const Gals& G, const Plates& P, const PP& pp, const Feat& F, Assignment& A) {
	str lrgA[] = {"LRG","FakeLRG"}; List lrg = F.init_ids_list(lrgA,2);
	str elgA[] = {"ELG"}; List elg = F.init_ids_list(elgA,1);
	List randPetals = random_permut(F.Npetal);
	for (int ppet=0; ppet<F.Npetal; ppet++) {
		int p = randPetals[ppet];
		List randFibers = random_permut(pp.fibers_of_sp[p]);
		if (!F.InfDens) {
			// Assign SS-SF
			for (int kk=0; kk<F.Nfbp; kk++) {
				int k = randFibers[kk];
				if (!A.is_assigned_tf(j,k)) assign_fiber_to_ss_sf(j,k,G,P,pp,F,A);
			}
			// If not enough SS and SF, remove ELG an replace to SS-SF
			replace(elg,F.ids.at("SS"),j,p,G,P,pp,F,A);
			replace(elg,F.ids.at("SF"),j,p,G,P,pp,F,A);
			replace(lrg,F.ids.at("SS"),j,p,G,P,pp,F,A);
			replace(lrg,F.ids.at("SF"),j,p,G,P,pp,F,A);
			if (A.kinds[j][p][F.ids.at("SS")]!=F.MaxSS) printf("! Not enough SS !\n");
			if (A.kinds[j][p][F.ids.at("SF")]!=F.MaxSF) printf("! Not enough SF !\n");
		}
		else {
			List elgs = A.fibs_of_kind(F.ids.at("ELG"),j,p,G,pp,F);
			int unused = A.unused[j][p];
			for (int kk=0; kk<elgs.size() && unused<F.MaxSS+F.MaxSF; kk++) {
				int k = elgs[kk];
				A.unassign(j,k,A.TF[j][k],G,P,pp);
				unused++;
			}
			if (unused<F.MaxSS+F.MaxSF) printf("! Not enough !\n");
		}
	}
}

// For each petal, assign QSOs, LRGs, ELGs, ignoring SS and SF. 
void new_assign_fibers(const Gals& G, const Plates& P, const PP& pp, const Feat& F, Assignment& A, int next) {
	Time t;
	if (next!=1) init_time(t,"# Begin new assignment :\n-------------------------------------------------------------");
	int j0 = A.next_plate;
	int n = next==-1 ? F.Nplate-j0 : next; // Not F.Nplate-A.next_plate+1
	List plates = sublist(j0,n,A.order);
	List randPlates = F.Randomize ? random_permut(plates) : plates;

	str qsoA[] = {"QSOLy-a","QSOTracer","FakeQSO"}; List qso = F.init_ids_list(qsoA,3);
	str lrgA[] = {"LRG","FakeLRG"}; List lrg = F.init_ids_list(lrgA,2);
	str elgA[] = {"ELG"}; List elg = F.init_ids_list(elgA,1);
	str ss_sfA[] = {"SS","SF"}; List ss_sf = F.init_ids_list(ss_sfA,2);
	for (int jj=0; jj<n; jj++) {
		//if (jj==floor(n/4)) print_time("1/4 of total tiles processed in \n");
		if (jj%(int)floor(n/60)==0) { printf("-"); fl(); }
		int j = randPlates[jj];
		List randPetals = random_permut(F.Npetal);
		for (int ppet=0; ppet<F.Npetal; ppet++) {
			int p = randPetals[ppet];
			List randFibers = random_permut(pp.fibers_of_sp[p]);
			List fibers = A.sort_fibs_dens(j,pp.fibers_of_sp[p],G,P,pp,F);
			// Assign QSO
			for (int kk=0; kk<F.Nfbp; kk++) {
				int k = fibers[kk];
				assign_fiber(j,k,G,P,pp,F,A,-1,qso);
			}
			// Assign LRG
			for (int kk=0; kk<F.Nfbp; kk++) {
				int k = fibers[kk];
				if (!A.is_assigned_tf(j,k)) assign_fiber(j,k,G,P,pp,F,A,-1,lrg);
			}
			// Assign ELG
			for (int kk=0; kk<F.Nfbp; kk++) {
				int k = fibers[kk];
				if (!A.is_assigned_tf(j,k)) assign_fiber(j,k,G,P,pp,F,A,-1,elg);
			}
		}
	}
	str next_str = next==-1 ? "all left" : f(next);
	printf("\n  %s assignments on %s next plates\n",f(A.na(F,j0,n)).c_str(),next_str.c_str());
	if (next!=1) print_time(t,"# ... took :");
}

void redistribute_tf(const Gals& G, const Plates&P, const PP& pp, const Feat& F, Assignment& A, int next) {
	Time t;
	if (next!=1) init_time(t,"# Begin redistribute TF :");
	int j0 = A.next_plate;
	int n = next==-1 ? F.Nplate-A.next_plate : next; //from next_plate on
	List plates = sublist(j0,n,A.order);
	//List randPlates = F.Randomize ? random_permut(plates) : plates;
	List randPlates = random_permut(plates);
	int red(0);
	Table Done = initTable(F.Nplate,F.Nfiber);//consider every plate and every fiber
	for (int jj=0; jj<n; jj++) {
		int j = randPlates[jj];
		List randFiber = random_permut(F.Nfiber);
		for (int kk=0; kk<F.Nfiber; kk++) {
			int k = randFiber[kk];
			if (Done[j][k]==0) {
				int g = A.TF[j][k];//current assignment of (j,k)  only look if assigned
				if (g!=-1) {
					int jpb = -1; int kpb = -1; int unusedb = A.unused[j][pp.spectrom[k]];//unused for j, spectrom[k]
					Plist av_tfs = G[g].av_tfs;  //all possible tile fibers for this galaxy
					for (int i=0; i<av_tfs.size(); i++) {
						int jp = av_tfs[i].f;
						int kp = av_tfs[i].s;
						int unused = A.unused[jp][pp.spectrom[kp]];//unused for jp, spectrom[kp]
						if (j0<=jp && jp<j0+n && !A.is_assigned_tf(jp,kp) && Done[jp][kp]==0 && ok_assign_g_to_jk(g,jp,kp,P,G,pp,F,A) && A.is_assigned_jg(jp,g,G,F)==-1 && 0<unused) {
							if (unusedb<unused) { // Takes the most usused petal
                                jpb = jp;
								kpb = kp;
								unusedb = unused;
							}
						}
					}
					if (jpb!=-1) {
						A.unassign(j,k,g,G,P,pp);
						A.assign(jpb,kpb,g,G,P,pp);
						Done[j][k] = 1;
						Done[jpb][kpb] = 1;
						red++; 
					}
				}
			}
		}
	}
	printf("  %s redistributions of couples of TF\n",f(red).c_str());
	if (next!=1) print_time(t,"# ... took :");
}

// Other useful functions --------------------------------------------------------------------------------------------
void results_on_inputs(str outdir, const Gals& G, const Plates& P, const Feat& F, bool latex) {
	printf("# Results on inputs :\n");
	// Print features
	//print_list("  Kinds corresponding :",F.kind);
	//print_list("  Priorities :",F.prio);
	//print_list("  Goals of observations :",F.goal);
	//print_list("  Max goals of observations :",F.maxgoal());

	// How many galaxies in range of a fiber ?
	List data;
	for (int j=0; j<F.Nplate; j++) for (int k=0; k<F.Nfiber; k++) data.push_back(P[j].av_gals[k].size());
	print_list("  How many galaxies in range of a fiber :",histogram(data,1));

	// 1 Histograms on number of av gals per plate and per fiber
	Cube T = initCube(F.Categories,F.Nplate,F.Nfiber);
	for (int j=0; j<F.Nplate; j++) {
		for (int k=0; k<F.Nfiber; k++) {
			List gals = P[j].av_gals[k];
			for (int g=0; g<gals.size(); g++) T[G[gals[g]].id][j][k]++;
		}
	}
	Table hist1;
	for (int id=0; id<F.Categories; id++) hist1.push_back(histogram(T[id],1));
	print_mult_table_latex("Available galaxies (by kind) for a TF",outdir+"avgalhist.dat",hist1,1);

	// 2 Histograms on number of av tfs per galaxy
	Table Tg = initTable(F.Categories,0);
	for (int g=0; g<F.Ngal; g++) {
		int n = G[g].av_tfs.size();
		Tg[G[g].id].push_back(n);
	}
	Table hist2;
	for (int id=0; id<F.Categories; id++) hist2.push_back(histogram(Tg[id],1));
	print_mult_table_latex("Available tile-fibers for a galaxy (by kind)",outdir+"avtfhist.dat",hist2,1);

	// 3 Histogram of number of times (by different plates) reachable galaxies
	List countgals;
	List countgals_nopass;
	for (int g=0; g<F.Ngal; g++) {
		int id = G[g].id;
		List plates;
		for (int i=0; i<G[g].av_tfs.size(); i++) {
			int j = G[g].av_tfs[i].f;
			if (!isfound(j,plates) && P[j].ipass!=F.Npass-1) plates.push_back(j);
		}
		countgals.push_back(plates.size());
	}
	Dtable countstot;
	List h00 = histogram(countgals,1);
	countstot.push_back(percents(h00,sumlist(h00))); 
	print_mult_Dtable_latex("Histogram of percents (by different plates) reachable galaxies (not 5th pass)",outdir+"reachplate.dat",countstot,1);
	
	// By kind
	//Table countgals = initTable(F.Categories,0);
	//Table countgals_nopass = initTable(F.Categories,0);
	//for (int g=0; g<F.Ngal; g++) {
		//int id = G[g].id;
		//List plates; List plates_no;
		//for (int i=0; i<G[g].av_tfs.size(); i++) {
			//int j = G[g].av_tfs[i].f;
			//if (!isfound(j,plates)) {
				//plates.push_back(j);
				//if (P[j].ipass!=F.Npass-1 || F.id("ELG")==id) plates_no.push_back(j);
			//}
		//}
		//countgals[id].push_back(plates.size());
		//countgals_nopass[id].push_back(plates_no.size());
	//}
	//Table countstot; 
	//Table countstot_nopass; 
	//for (int i=0; i<F.Categories; i++) {
		//countstot.push_back(histogram(countgals[i],1)); 
		//countstot_nopass.push_back(histogram(countgals_nopass[i],1));
	//}
	//print_mult_table_latex("Histogram of number of times (by different plates) reachable galaxies",outdir+"reachplate.dat",countstot,1);
	//print_mult_table_latex("Histogram of number of times (by different plates) reachable galaxies without last pass",outdir+"reachplateno.dat",countstot_nopass,1);
	
	// 4 Histogram of redshifts
	Dtable countsz = initDtable(3,0);
	double intervalz = 0.02;
	for (int g=0; g<F.Ngal; g++) {
		int kind = G[g].id;
		int kind0 = -1;
		if (kind==F.id("QSOLy-a") || kind==F.id("QSOTracer") || kind==F.id("FakeQSO")) kind0 = 0;
		if (kind==F.id("LRG") || kind==F.id("FakeLRG")) kind0 = 1;
		if (kind==F.id("ELG")) kind0 = 2;
		if (kind0!=-1) countsz[kind0].push_back(G[g].z);
	}
	Dtable hist3;
	for (int id=0; id<3; id++) hist3.push_back(histogram(countsz[id],intervalz));
	print_mult_Dtable_latex("dn/dz",outdir+"redshifts.dat",hist3,intervalz);
}

void display_results(str outdir, const Gals& G, const Plates& P, const PP& pp, Feat& F, const Assignment& A, bool latex) {
	printf("# Results :\n");

	// 1 Raw numbers of galaxies by id and number of remaining observations
	int MaxObs = max(F.goal);
	Table obsrv = initTable(F.Categories,MaxObs+1);

	for (int g=0; g<F.Ngal; g++) {
		int id = G[g].id;
		int m = A.nobs(g,G,F,false);
		if (!(m>=0 && m<=MaxObs)) F.Count++;
		int n = F.goal[id]-m;
		if (n>=0 && n<=MaxObs) obsrv[id][n]++; // Some SS and SF are obs 6 or 7 times !
	}

	// Add the 3 columns of tot, fibs, obs
	Table with_tots = obsrv;
	for (int i=0; i<F.Categories; i++) {
		int fibs = 0; int obs = 0; int tot =0;
		for (int j=0; j<=MaxObs; j++) tot += obsrv[i][j];
		for (int j=0; j<=MaxObs; j++) fibs += obsrv[i][j]*j;
		for (int j=1; j<=MaxObs; j++) obs += obsrv[i][j];
		with_tots[i].push_back(tot);
		with_tots[i].push_back(fibs);
		with_tots[i].push_back(obs);
	}
	//print_table("  Remaining observations (without negative obs ones)",with_tots,latex,F.kind);
	Dtable obs_per_sqd = ddivide_floor(with_tots,F.TotalArea);

	// Add percentages of observation
	Dtable perc = initDtable(F.Categories,2);
	for (int id=0; id<F.Categories; id++) {
		int tot = sumlist(obsrv[id]);
		int goal = F.goal[id];

		perc[id][0] = percent(tot-obsrv[id][0],tot);

		// Weighted percentage
		int d = 0;
		for (int i=0; i<=goal; i++) d += obsrv[id][i]*i;
		perc[id][1] = percent(d,tot*goal);
	}
	print_table("Obs per sqd and percentages",concatenate(obs_per_sqd,perc),latex,F.kind);

	// 3 Observed galaxies in function of time
	// Lya 1,2,3,4,5, LRG 1,2
	if (F.PlotObsTime) {
	int interval = 10;
	int nk = 9;
	Table Ttim = initTable(nk,0);
	List galaxs = initList(F.Ngal);
	for (int j=0; j<F.Nplate; j++) {
		for (int k=0; k<F.Nfiber; k++) {
			int g = A.TF[j][k];
			if (g!=-1) galaxs[g]++;
		}
		if (j%interval==0) {
			List l = initList(9);
			for (int g=0; g<F.Ngal; g++) {
				int n = galaxs[g];
				if (1<=n) {
					if (G[g].id == 0) l[n-1]++;
					if (G[g].id == 2) l[n-1+5]++;
					if (G[g].id == 1) l[n+6]++;
					if (G[g].id == 3) l[n+7]++;
				}
			}
			for (int id=0; id<nk; id++) Ttim[id].push_back(l[id]);
		}
	}
	print_mult_table_latex("Observed galaxies complete (interval 10)",outdir+"time2.dat",Ttim,interval);
	}

	// 4 Histogram of percentages of seen Ly-a
	if (F.PlotHistLya) {
	int id = F.ids.at("QSOLy-a");
	int goal = F.goal[id];
	Table Percseen = initTable(goal+1,0);
	for (int g=0; g<F.Ngal; g++) {
		if (G[g].id==id) {
			int n = G[g].av_tfs.size();
			int p = A.chosen_tfs(g,F).size();
			if (n>=Percseen[p].size()) Percseen[p].resize(n+1);
			Percseen[p][n]++;
		}
	}
	make_square(Percseen);
	//print_table("Number of QSO Ly-a : x - Number of available TF - y - Number of observations",Percseen);
	for (int j=0; j<Percseen[0].size(); j++) {
		for (int i=Percseen.size()-1; i!=0; i--) {
			Percseen[i-1][j] += Percseen[i][j];
		}
	}
	print_mult_table_latex("Available tile-fibers for a galaxy (by kind)",outdir+"obsly.dat",Percseen,1);
	}

	// 5 Histogram of time between 2 obs of Ly a
	if (F.PlotDistLya) {
	Table deltas;
	for (int g=0; g<F.Ngal; g++) {
		if (G[g].id == F.ids.at("QSOLy-a")) {
			Plist tfs = A.chosen_tfs(g,F);
			if (tfs.size()>=2) {
				List unsorted;
				List del;
				for (int i=0; i<tfs.size(); i++) {
					unsorted.push_back(tfs[i].f);
				}
				List sorted = sort(unsorted);
				for (int i=0; i<sorted.size()-1; i++) {
					int p1 = sorted[i];
					int p2 = sorted[i+1];
					del.push_back(p2-p1);
				}
				deltas.push_back(del);
			}
		}
	}
	List histo0 = histogram(deltas,10);
	//print_hist("Plate interval between 2 consecutive obs of Ly-a (interval 100)",100,histogram(deltas,100));
	Table delts; delts.push_back(histo0); delts.push_back(cumulate(histo0));
	print_mult_table_latex("Plate interval between 2 consecutive obs of Ly-a (interval 10)",outdir+"dist2ly.dat",delts,10);
	}

	// 6 Free fibers histogram
	if (F.PlotFreeFibHist) {
	Table unused_fbp = A.unused_fbp(pp,F);
	make_square(unused_fbp);
	Table hist0; hist0.push_back(histogram(unused_fbp,1));
	print_mult_table_latex("Number of petals with this many free fiber (interval 1)",outdir+"freefib.dat",hist0,1);
	}

	// 7 Free fibers in function of time (plates)
	if (F.PlotFreeFibTime) {
	List freefibtime = initList(F.Nplate);
	for (int j=0; j<F.Nplate; j++) freefibtime[j] = A.unused_f(j,F);
	Table fft; fft.push_back(freefibtime);
	print_mult_table_latex("Free fibers in function of time (plates)",outdir+"fft.dat",fft);
	}
 
	// 8 Percentage of seen objects as a function of density of objects
	if (F.PlotSeenDens) {
	Dcube densities = initDcube(F.Categories+1,0,0);
	for (int j=0; j<F.Nplate; j++) {
		for (int k=0; k<F.Nfiber; k++) {
			// For all
			int size = P[j].av_gals[k].size();
			int oc = 0;
			for (int i=0; i<size; i++) if (A.is_assigned_jg(j,P[j].av_gals[k][i])!=-1) oc++;
			if (size!=0 && 1<=oc) { 
				double d = percent(oc,size);
				//printf("%f %f %f %d %d %d \n",d,x,invFibArea,size,oc,densities.size()); fl();
				if (size>=densities[F.Categories].size()) densities[F.Categories].resize(size+1);
				densities[F.Categories][size].push_back(d);
			}

			// For kind
			for (int t=0; t<F.Categories; t++) {
				int nkind = 0;
				int ock = 0;
				for (int i=0; i<size; i++) {
					int g = P[j].av_gals[k][i];
					if (G[g].id == t) {
						nkind++;
						if (A.is_assigned_jg(j,g)!=-1) ock++;
					}
				}
				if (nkind!=0 && 1<=ock) { 
					double d = percent(ock,nkind);
					if (nkind>=densities[t].size()) densities[t].resize(nkind+1);
					densities[t][nkind].push_back(d);
				}
			}
		}
	}
	Dtable densit = initDtable(F.Categories+1,max_row(densities));
	for (int t=0; t<F.Categories+1; t++) for (int i=0; i<densities[t].size(); i++) densit[t][i] = sumlist(densities[t][i])/densities[t][i].size();
	print_mult_Dtable_latex("Perc of seen obj as a fun of dens of objs",outdir+"seendens.dat",densit,1);
	}
	
	// 9 Collision histogram of distances between galaxies
	if (F.Collision) {
	Dlist coldist;
	for (int j=0; j<F.Nplate; j++) {
		List done = initList(F.Nfiber);
		for (int k=0; k<F.Nfiber; k++) {
			if (done[k]==0) {
				int c = A.is_collision(j,k,pp,G,P,F);
				if (c!=-1) {
					done[c] = 1;
					dpair G1 = projection(A.TF[j][k],j,G,P);
					dpair G2 = projection(A.TF[j][c],j,G,P);
					double d = norm(G2-G1);
					coldist.push_back(d);
				}
			}
		}
	}
	double intervaldist = 0.01;
	
	Dlist histcoldist = histogram(coldist,intervaldist);
	Dlist redhistcol = percents(histcoldist,sumlist(histcoldist));
	Dtable Dtd; Dtd.push_back(redhistcol); Dtd.push_back(cumulate(redhistcol));
	print_mult_Dtable_latex("Collision histogram of distances between galaxies",outdir+"coldist.dat",Dtd,intervaldist);
	}

	// Collision rate
	if (F.Collision) printf("Collision rate : %f \% \n",A.colrate(pp,G,P,F));

	// Percentage of fibers assigned
	printf("  %s assignments in total (%.4f %% of all fibers)\n",f(A.na(F)).c_str(),percent(A.na(F),F.Nplate*F.Nfiber));

	// Count
	if (F.Count!=0) printf("Count = %d \n",F.Count);
    // print no. of times each galaxy is observed up to max of F.PrintGalObs
    if (F.PrintGalObs>0){
        printf(" F.PrintGalObs  %d \n",F.PrintGalObs);
        for(int g=0;g<F.PrintGalObs;++g){
                int id = G[g].id;
                int m = A.nobs(g,G,F,false);
                int n = F.goal[id]-m;
            printf(" galaxy number %d  times observed %d\n",g,n);
        }
    }
}

void write_FAtile_ascii(int j, str outdir, const Gals& G, const Plates& P, const PP& pp, const Feat& F, const Assignment& A) {
	FILE * FA;
	str s = outdir+"tile"+i2s(j)+".txt";
	FA = fopen(s.c_str(),"w");
	for (int k=0; k<F.Nfiber; k++) {
		int g = A.TF[j][k];
		// k
		fprintf(FA,"%d ",k);
		List av_gals = P[j].av_gals[k];
		// Number of potential galaxies
		fprintf(FA,"%d ",av_gals.size());
		// IDs of potential galaxies
		for (int i=0; i<av_gals.size(); i++) fprintf(FA,"%d ",av_gals[i]);
		// Object type, Target ID, ra, dec, x, y
		if (g!=-1) {
			dpair Gal = projection(g,j,G,P);
			fprintf(FA,"%s %d %f %f %f %f\n",F.kind[G[g].id].c_str(),g,G[g].ra,G[g].dec,Gal.f,Gal.s);
		}
		else fprintf(FA,"-1\n");
	}
	fclose(FA);
}

//writes FITS file, but needs modification for C++
/*void fa_write(int j, const char *filename, const Gals& G, const Plates& P, const PP& pp, const Feat& F, const Assignment& A) { // Lado Samushia
	int MAXTGT = 13;
	// initialize arrays
	int fiber_id[F.Nfiber];
	int positioner_id[F.Nfiber];
	int num_target[F.Nfiber];
	char objtype[F.Nfiber][8];
	char *ot_tmp[F.Nfiber];
	for (int i = 0; i < F.Nfiber; i++) ot_tmp[i] = objtype[i];
	int target_id[F.Nfiber];
	int desi_target[F.Nfiber];
	float ra[F.Nfiber];
	float dec[F.Nfiber];
	float x_focal[F.Nfiber];
	float y_focal[F.Nfiber];
	int potential_target_id[F.Nfiber*MAXTGT];
	int *ptid = potential_target_id;
	int tot_targets = 0;
	printf("start the loop\n");
	for (int i = j*F.Nfiber; i < F.Nfiber; i++) {
		int g = A.TF[j][i];
		int id = G[g].id;
		str type = F.type[id];
		//char type0[] = "1111111";


		fiber_id[i] = i;
		positioner_id[i] = i;
		num_target[i] = P[j].av_gals[i].size();
		printf("%d ", g);
		//objtype[i] = type0;
		strcpy(objtype[i], type.c_str());
		printf("%s ", objtype[i]);
		target_id[i] = g;
		desi_target[i] = 0;
		ra[i] = g == -1 ? 370.0 : G[g].ra;
		dec[i] = g == -1 ? 370.0 : G[g].dec;

		dpair proj = projection(g,j,G,P);
		x_focal[i] = proj.f;
		y_focal[i] = proj.s;

		for (int n = 0; n < P[j].av_gals[i].size(); n++) {
			*ptid = P[j].av_gals[i][n];
			ptid++;
		}
		tot_targets += P[j].av_gals[i].size();
	}
	// write to fits file
	int status;
	fitsfile *fptr;
	fits_create_file(&fptr, filename, &status);
	fits_report_error(stdout, status);
	// FiberMap table
	char *ttype[] = {"fiber", "positioner", "numtarget", "objtype", "targetid", "desi_target0", "ra", "dec", "xfocal_design", "yfocal_design"};
	char *tform[10] = {"U", "U", "U", "8A", "J", "K", "E", "E", "E", "E"};
	char *tunit[10] = { "", "", "", "", "", "", "deg", "deg", "mm", "mm"};
	char extname[] = "FiberMap";
	fits_create_tbl(fptr, BINARY_TBL, 0, 10, ttype, tform, tunit, extname, &status);
	printf("#\n");
	fits_report_error(stdout, status);
	fits_write_col(fptr, TINT, 1, 1, 1, F.Nfiber, fiber_id, &status);
	printf("#\n");
	fits_report_error(stdout, status);
	fits_write_col(fptr, TINT, 2, 1, 1, F.Nfiber, positioner_id, &status);
	printf("#\n");
	fits_report_error(stdout, status);
	fits_write_col(fptr, TINT, 3, 1, 1, F.Nfiber, num_target, &status);
	printf("#\n");
	fits_report_error(stdout, status);
	fits_write_col(fptr, TSTRING, 4, 1, 1, F.Nfiber, ot_tmp, &status);
	fits_report_error(stdout, status);
	fits_write_col(fptr, TINT, 5, 1, 1, F.Nfiber, target_id, &status);
	printf("#\n");
	fits_report_error(stdout, status);
	fits_write_col(fptr, TINT, 6, 1, 1, F.Nfiber, desi_target, &status);
	printf("#\n");
	fits_report_error(stdout, status);
	fits_write_col(fptr, TFLOAT, 7, 1, 1, F.Nfiber, ra, &status);
	printf("#\n");
	fits_report_error(stdout, status);
	fits_write_col(fptr, TFLOAT, 8, 1, 1, F.Nfiber, dec, &status);
	printf("#\n");
	fits_report_error(stdout, status);
	fits_write_col(fptr, TFLOAT, 9, 1, 1, F.Nfiber, x_focal, &status);
	printf("#\n");
	fits_report_error(stdout, status);
	fits_write_col(fptr, TFLOAT, 10, 1, 1, F.Nfiber, y_focal, &status);
	printf("#\n");
	fits_report_error(stdout, status);
	// PotentialFiberMap table
	char *ttype2[] = {"potentialtargetid"};
	char *tform2[1] = {"V"};
	char *tunit2[10] = {""};
	char extname2[] = "PotentialFiberMap";
	fits_create_tbl(fptr, BINARY_TBL, 0, 1, ttype2, tform2, tunit2, extname2, &status);
	printf("#\n");
	fits_report_error(stdout, status);
	fits_write_col(fptr, TINT, 1, 1, 1, tot_targets, potential_target_id, &status);
	printf("#\n");
	fits_report_error(stdout, status);
	fits_close_file(fptr, &status);
	printf("#\n");
	fits_report_error(stdout, status);
	return;
}*/

void pyplotTile(int j, str directory, const Gals& G, const Plates& P, const PP& pp, const Feat& F, const Assignment& A) {
	std::vector<char> colors;
	colors.resize(F.Categories);
	colors[0] = 'k'; colors[1] = 'g'; colors[2] = 'r'; colors[3] = 'b'; colors[4] = 'm'; colors[5] = 'y'; colors[6] = 'w'; colors[7] = 'c';
	polygon pol;
	PosP posp(3,3);
	for (int k=0; k<F.Nfiber; k++) {
		dpair O = pp.coords(k);
		int g = A.TF[j][k];
		if (g!=-1) {
			dpair Ga = projection(g,j,G,P);
			polygon fh = F.fh;
			polygon cb = F.cb;
			repos_cb_fh(cb,fh,O,Ga,posp);
			//if (A.is_collision(j,k,pp,G,P,F)!=-1) {
				//cb.set_color('r');
				//fh.set_color('r');
			//}
			cb.set_color(colors[G[g].id]);
			fh.set_color(colors[G[g].id]);
			pol.add(cb);
			pol.add(fh);
			pol.add(element(O,colors[G[g].id],0.3,5));
		}
		else pol.add(element(O,'k',0.1,3));
		List av_gals = P[j].av_gals[k];
		for (int i=0; i<av_gals.size(); i++) {
			int gg = av_gals[i];
			if (1<=A.nobs_time(gg,j,G,F)) {
				//if (A.nobs_time(gg,j,G,F)!=A.nobs(gg,G,F)) printf("%d %d %s - ",A.nobs_time(gg,j,G,F),A.nobs(gg,G,F),F.kind[G[gg].id].c_str());
				int kind = G[gg].id;
				dpair Ga = projection(gg,j,G,P);
				if (kind==F.ids.at("QSOLy-a")) pol.add(element(Ga,colors[kind],1,A.is_assigned_jg(j,gg)==-1?0.9:0.5));
				else pol.add(element(Ga,colors[kind],1,0.5));
			}
		}
	}
	pyplot pyp(pol);
	//for (int k=0; k<F.Nfiber; k++) pyp.addtext(pp.coords(k),i2s(k)); // Plot fibers identifiers
	pyp.plot_tile(directory,j,F); 
}

void overlappingTiles(str fname, const Feat& F, const Assignment& A) {
	FILE * file;
	file = fopen(fname.c_str(),"w");
	for (int g=0; g<F.Ngal; g++) {
		if (A.GL[g].size()==5) {
			fprintf(file,"%d ",g);
			for (int i=0; i<A.GL[g].size(); i++) fprintf(file,"(%d,%d) ",A.GL[g][i].f,A.GL[g][i].s);
			fprintf(file,"\n");
		}
	}
	fclose(file);
}<|MERGE_RESOLUTION|>--- conflicted
+++ resolved
@@ -37,13 +37,9 @@
         FA=fopen(s.c_str(),"w");
         //debug
 		// Collects for each plate
-<<<<<<< HEAD
         // start at jj=0 not id
         #pragma omp for
         for (int jj=0; jj<F.Nplate; jj++){ // <- begins at id, otherwise all begin at 0 -> conflict. Does all plates anyway
-=======
-		for (jj=id; jj<F.Nplate; jj++) { // <- begins at id, otherwise all begin at 0 -> conflict. Does all plates anyway
->>>>>>> e1f8e38e
 			int j = permut[jj];
 			plate p = P[j];
             //more debug
