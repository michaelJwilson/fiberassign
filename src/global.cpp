--- conflicted
+++ resolved
@@ -824,14 +824,8 @@
 
 void write_FAtile_ascii(int j, str outdir, const MTL& M, const Plates& P, const PP& pp, const Feat& F, const Assignment& A) {
     FILE * FA;
-<<<<<<< HEAD
     int true_tile_no=P[j].tileid;
     str s = outdir+"/tile"+i2s(true_tile_no)+".txt";
-
-    
-=======
-    str s = outdir+"/tile"+i2s(j)+".txt";
->>>>>>> 845bc310
     FA = fopen(s.c_str(),"w");
     for (int k=0; k<F.Nfiber; k++) {
         int g = A.TF[j][k];
