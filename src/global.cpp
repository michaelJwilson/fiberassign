--- conflicted
+++ resolved
@@ -493,14 +493,9 @@
 			}
 			if (unused<F.MaxSS+F.MaxSF) printf("! Not enough !\n");
 		}
-<<<<<<< HEAD
-
-=======
->>>>>>> 0acaa18f
     }
     }
     else{//make list of fibers assigned to priority 2, then priority 1
-        
     }
 }
 
@@ -1047,7 +1042,6 @@
 			std::ostringstream o;
 			o << "cannot allocate column info for binary table";
 			throw std::runtime_error(o.str().c_str());
-<<<<<<< HEAD
 		}
 	}
 
@@ -1202,162 +1196,6 @@
 		offset += n;
 	}
 
-=======
-		}
-	}
-
-	strcpy(ttype[0], "fiber");
-	strcpy(tform[0], "J");
-	strcpy(tunit[0], "");
-
-	strcpy(ttype[1], "positioner");
-	strcpy(tform[1], "J");
-	strcpy(tunit[1], "");
-
-	strcpy(ttype[2], "numtarget");
-	strcpy(tform[2], "J");
-	strcpy(tunit[2], "");
-
-	strcpy(ttype[3], "objtype");
-	snprintf(tform[3], FLEN_VALUE, "%dA", (int)objtypelen);
-	strcpy(tunit[3], "");
-
-	strcpy(ttype[4], "targetid");
-	strcpy(tform[4], "K");
-	strcpy(tunit[4], "");
-
-	strcpy(ttype[5], "desi_target0");
-	strcpy(tform[5], "K");
-	strcpy(tunit[5], "");
-
-	strcpy(ttype[6], "ra");
-	strcpy(tform[6], "E");
-	strcpy(tunit[6], "deg");
-
-	strcpy(ttype[7], "dec");
-	strcpy(tform[7], "E");
-	strcpy(tunit[7], "deg");
-
-	strcpy(ttype[8], "xfocal_design");
-	strcpy(tform[8], "E");
-	strcpy(tunit[8], "mm");
-
-	strcpy(ttype[9], "yfocal_design");
-	strcpy(tform[9], "E");
-	strcpy(tunit[9], "mm");
-	
-	char extname[FLEN_VALUE];
-
-	strcpy(extname, "FiberMap");
-
-	// create the table with the full size on disk.
-	
-	ret = fits_create_tbl(fptr, BINARY_TBL, F.Nfiber, ncols, ttype, tform, tunit, extname, &status);
-	fits_report_error(stderr, status);
-
-	// get the number of rows to write for each internal FITS buffer.
-
-	long optimal;
-	ret = fits_get_rowsize(fptr, &optimal, &status);
-	fits_report_error(stderr, status);
-
-	// initialize arrays to the optimal number of rows for writing.
-	
-	int fiber_id[optimal];
-	int positioner_id[optimal];
-	int num_target[optimal];
-	char objtype[optimal][objtypelen];
-	char * ot_tmp[optimal];
-	for (int i = 0; i < optimal; i++) {
-		ot_tmp[i] = objtype[i];
-	}
-	long long target_id[optimal];
-	long long desi_target[optimal];
-	float ra[optimal];
-	float dec[optimal];
-	float x_focal[optimal];
-	float y_focal[optimal];
-
-	std::vector <long long> potentialtargetid;
-
-	// write data in buffered way
-
-	long long offset = 0;
-	long long n = optimal;
-
-	while ( n == optimal ) {
-
-		if ( offset + optimal > F.Nfiber ) {
-			n = F.Nfiber - offset;
-		}
-
-		if ( n > 0 ) {
-
-			for (int i = 0; i < n; ++i) {
-				int fib = offset + i;
-				int g = A.TF[j][fib];
-
-				fiber_id[i] = fib;
-				positioner_id[i] = fib;
-				num_target[i] = P[j].av_gals[fib].size();
-				target_id[i] = g;
-				desi_target[i] = 0;
-
-				if (g < 0) {
-					strcpy(objtype[i], "NA");
-					ra[i] = qNan;
-					dec[i] = qNan;
-					x_focal[i] = qNan;
-					y_focal[i] = qNan;
-				} else {
-					strncpy(objtype[i], F.kind[G[g].id].c_str(), objtypelen);
-					ra[i] = G[g].ra;
-					dec[i] = G[g].dec;
-					dpair proj = projection(g,j,G,P);
-					x_focal[i] = proj.f;
-					y_focal[i] = proj.s;
-				}
-
-				for (int k = 0; k < P[j].av_gals[fib].size(); ++k) {
-					potentialtargetid.push_back(P[j].av_gals[fib][k]);
-				}
-			}
-
-			fits_write_col(fptr, TINT, 1, offset+1, 1, n, fiber_id, &status);
-			fits_report_error(stderr, status);
-			
-			fits_write_col(fptr, TINT, 2, offset+1, 1, n, positioner_id, &status);
-			fits_report_error(stderr, status);
-			
-			fits_write_col(fptr, TINT, 3, offset+1, 1, n, num_target, &status);
-			fits_report_error(stderr, status);
-			
-			fits_write_col(fptr, TSTRING, 4, offset+1, 1, n, ot_tmp, &status);
-			fits_report_error(stderr, status);
-			
-			fits_write_col(fptr, TLONGLONG, 5, offset+1, 1, n, target_id, &status);
-			fits_report_error(stderr, status);
-			
-			fits_write_col(fptr, TLONGLONG, 6, offset+1, 1, n, desi_target, &status);
-			fits_report_error(stderr, status);
-			
-			fits_write_col(fptr, TFLOAT, 7, offset+1, 1, n, ra, &status);
-			fits_report_error(stderr, status);
-			
-			fits_write_col(fptr, TFLOAT, 8, offset+1, 1, n, dec, &status);
-			fits_report_error(stderr, status);
-			
-			fits_write_col(fptr, TFLOAT, 9, offset+1, 1, n, x_focal, &status);
-			fits_report_error(stderr, status);
-			
-			fits_write_col(fptr, TFLOAT, 10, offset+1, 1, n, y_focal, &status);
-			fits_report_error(stderr, status);
-		}
-
-		offset += n;
-	}
-
->>>>>>> 0acaa18f
 	// PotentialFiberMap table.  We have only one column, so it is safe
 	// from a performance perspective to write the whole thing.
 
