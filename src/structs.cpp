#include	<cstdlib>
#include	<cmath>
#include	<fstream>
#include	<sstream>
#include	<iostream>
#include	<iomanip>
#include	<string>
#include	<vector>
#include	<algorithm>
#include	<exception>
#include	<sys/time.h>
#include        <map>
#include        <stdlib.h>     /* srand, rand */
#include        "misc.h"
#include        "feat.h"
#include        "structs.h"
#include        "collision.h"
#include        "fitsio.h"


// Galaxies ------------------------------------------------------------------

// Read galaxies from binary file--format is ra, dec, z, priority and nobs
// with ra/dec in degrees.
//  Reads every n galaxies (to test more quickly)
Gals read_galaxies(const Feat& F) {
	Gals P;
	const char* fname;
	fname = F.galFile.c_str();
	std::ifstream fs(fname,std::ios::binary);
	if (!fs) {  // An error occurred opening the file.
		std::cerr << "Unable to open file " << fname << std::endl;
		myexit(1);
	}
	int Nobj;
	fs.read((char *)&Nobj,sizeof(int));
	if (fs.fail()) {std::cerr<<"Error reading "<<fname<<std::endl; myexit(1);}
	std::vector<float> ra,dc,zz,pr;
	std::vector<int>   id,no;
	try {
		ra.resize(Nobj);
		dc.resize(Nobj);
		zz.resize(Nobj);
		id.resize(Nobj);
		pr.resize(Nobj);
		no.resize(Nobj);
		P.reserve(Nobj);
	} catch (std::exception& e) {myexception(e);}
	fs.read((char *)&ra[0],Nobj*sizeof(float));
	if (fs.fail()) {std::cerr<<"Error reading "<<fname<<std::endl;myexit(1);}
	fs.read((char *)&dc[0],Nobj*sizeof(float));
	// Could fseek over this, but maybe there will be a use for z someday.
	if (fs.fail()) {std::cerr<<"Error reading "<<fname<<std::endl;myexit(1);}
	fs.read((char *)&zz[0],Nobj*sizeof(float));
	if (fs.fail()) {std::cerr<<"Error reading "<<fname<<std::endl;myexit(1);}
	fs.read((char *)&id[0],Nobj*sizeof(int));
	if (fs.fail()) {std::cerr<<"Error reading "<<fname<<std::endl;myexit(1);}
	fs.read((char *)&pr[0],Nobj*sizeof(int));
	if (fs.fail()) {std::cerr<<"Error reading "<<fname<<std::endl;myexit(1);}
	fs.read((char *)&no[0],Nobj*sizeof(int));
	if (fs.fail()) {std::cerr<<"Error reading "<<fname<<std::endl;myexit(1);}
	fs.close();
	// reduce time
	for (int i=0; i<Nobj; i++) {
		if (i%F.moduloGal == 0) {
            double theta = (90 - (double)dc[i])*M_PI/180;
            double phi   = ((double)ra[i]     )*M_PI/180;
            struct galaxy Q;
            Q.id         = id[i]-1; // -1 added
            Q.nhat[0]    = sin(theta)*cos(phi);
            Q.nhat[1]    = sin(theta)*sin(phi);
            Q.nhat[2]    = cos(theta);
            Q.ra = ra[i];
            Q.dec = dc[i];
            Q.z = zz[i];
            //if(Q.dec<F.MaxDec && Q.dec>F.MinDec &&Q.ra<F.MaxRa && Q.ra>F.MinRa){
                try{P.push_back(Q);}catch(std::exception& e) {myexception(e);}
            //}
		}
	}
	return P;
}

std::vector<int> count_galaxies(const Gals& G){
    std::vector <int> counter(10,0);
    for (int i=0;i<G.size();i++){
    counter[G[i].id]+=1;
    }
    return counter;
}


Gals read_galaxies_ascii(const Feat& F)
// Read objects from ascii file--format is ra, dec, priority and nobs
// with ra/dec in degrees.
{
    Gals P;
    std::string buf;
    const char* fname;
    fname= F.galFile.c_str();
    std::ifstream fs(fname);
    if (!fs) {  // An error occurred opening the file.
        std::cerr << "Unable to open file " << fname << std::endl;
        myexit(1);
    }
    // Reserve some storage, since we expect we'll be reading quite a few
    // lines from this file.
    try {P.reserve(4000000);} catch (std::exception& e) {myexception(e);}
    // Skip any leading lines beginning with #
    getline(fs,buf);
    while (fs.eof()==0 && buf[0]=='#') {
        getline(fs,buf);
    }
    int oid=0;
    while (fs.eof()==0) {
        double ra,dec,redshift;  int nobs,priority;
        std::istringstream(buf) >> ra >> dec >> redshift >> priority >> nobs ;
        // use priority as proxy for id
        if (ra<   0.) {ra += 360.;}
        if (ra>=360.) {ra -= 360.;}
        if (dec<=-90. || dec>=90.) {
            std::cout << "DEC="<<dec<<" out of range reading "<<fname<<std::endl;
            myexit(1);
        }
        double theta = (90.0 - dec)*M_PI/180.;
        double phi   = (ra        )*M_PI/180.;
        struct galaxy Q;
        Q.nhat[0]    = cos(phi)*sin(theta);
        Q.nhat[1]    = sin(phi)*sin(theta);
        Q.nhat[2]    = cos(theta);
        Q.id         = priority-1;//priority is proxy for id, starts at zero
        //Q.priority   = priority;
        //Q.nobs       = nobs;
        Q.z = redshift;
        Q.ra = ra;
        Q.dec = dec;


        if (oid%F.moduloGal == 0) {
        try{P.push_back(Q);}catch(std::exception& e) {myexception(e);}
        }

        oid++;
        getline(fs,buf);
    }
    fs.close();
    return(P);
}
//to order galaxies by their priority
bool galaxy_priority(target t1,target t2){return (t1.t_priority<t2.t_priority);}

str galaxy::kind(const Feat& F) const {
	return(F.kind[id]);
}


// targets -----------------------------------------------------------------------
// derived from G, but includes priority and nobs_remain
void make_MTL(const Gals& G, const Feat& F,  MTL& M){
    
    int Nobj=G.size();
    struct target targ;
    int special_count(0);
    int stop_count(0);
    for(int i=0;i<Nobj;++i){
        targ.id=i;
        targ.nhat[0]=G[i].nhat[0];
        targ.nhat[1]=G[i].nhat[1];
        targ.nhat[2]=G[i].nhat[2];
        targ.ra=G[i].ra;
        targ.dec=G[i].dec;
        targ.t_priority=F.prio[G[i].id];
        targ.nobs_remain=F.goal[G[i].id];//needs to be goal prior to knowledge!!
        targ.nobs_done=0;//need to keep track of this, too
        targ.once_obs=0;//changed only in update_plan
        targ.SS=F.SS[G[i].id];
        targ.SF=F.SF[G[i].id];

        targ.lastpass=F.lastpass[G[i].id];
        //make list of priorities
        if(targ.dec<F.MaxDec && targ.dec>F.MinDec &&targ.ra<F.MaxRa && targ.ra>F.MinRa){
            M.push_back(targ);

        }
        int g=M.size()-1;

    }
    
}
void make_MTL_SS_SF(const Gals& G, MTL& Targ, MTL& SStars, MTL& SkyF, Gals& Secret, const Feat& F){
    // Targ contains only galaxy targets
    // SStars contains only standard stars
    // SkyF contains only sky fibers
    int Nobj=G.size();
    struct target targ;
    int special_count(0);
    int stop_count(0);
    for(int i=0;i<Nobj;++i){
        targ.id=i;
        targ.nhat[0]=G[i].nhat[0];
        targ.nhat[1]=G[i].nhat[1];
        targ.nhat[2]=G[i].nhat[2];
        targ.ra=G[i].ra;
        targ.dec=G[i].dec;
        targ.t_priority=F.prio[G[i].id];
        targ.nobs_remain=F.goal[G[i].id];//needs to be goal prior to knowledge!!
        targ.nobs_done=0;//need to keep track of this, too
        targ.once_obs=0;//changed only in update_plan
        targ.SS=F.SS[G[i].id];
        targ.SF=F.SF[G[i].id];
        
        targ.lastpass=F.lastpass[G[i].id];
        //make list of priorities
        if(targ.dec<F.MaxDec && targ.dec>F.MinDec &&targ.ra<F.MaxRa && targ.ra>F.MinRa){
        
            if(targ.SS)SStars.push_back(targ);
            else if(targ.SF)SkyF.push_back(targ);
            else {
                Targ.push_back(targ);
                Secret.push_back(G[i]);
            }
        }
    }
    
}

void make_Targ_Secret(const Gals& G, MTL& Targ, Gals& Secret, const Feat& F){
    // SkyF contains only sky fibers
    // G should not contain SS or SF
    int Nobj=G.size();
    struct target targ;
    int special_count(0);
    int stop_count(0);
    for(int i=0;i<Nobj;++i){
        targ.id=i;
        targ.nhat[0]=G[i].nhat[0];
        targ.nhat[1]=G[i].nhat[1];
        targ.nhat[2]=G[i].nhat[2];
        targ.ra=G[i].ra;
        targ.dec=G[i].dec;
        targ.t_priority=F.prio[G[i].id];
        targ.nobs_remain=F.goal[G[i].id];//needs to be goal prior to knowledge!!
        targ.nobs_done=0;//need to keep track of this, too
        targ.once_obs=0;//changed only in update_plan
        targ.SS=0;
        targ.SF=0;
        
        targ.lastpass=F.lastpass[G[i].id];
        //make list of priorities
        
                Targ.push_back(targ);
                Secret.push_back(G[i]);
    }
    
}

/*
void write_MTLfile(const Gals& Secret, const MTL& M,const Feat& F){
    FILE * FA;
    str sa=F.MTLfile;
    FA = fopen(sa.c_str(),"w");

    for (int i=0;i<M.size();++i){
        fprintf(FA," %d MartinsMocks %f  %f  %d  %d %d \n",i,M[i].ra,M[i].dec,M[i].nobs_remain,M[i].t_priority,M[i].lastpass);
    }
    fclose(FA);
}
*/
void write_MTL_SS_SFfile(const MTL& Targ, const MTL& SStars,const MTL& SkyF,const Gals& Secret, const Feat& F){
    FILE * FA;
    str sa=F.Targfile;
    FA = fopen(sa.c_str(),"w");
    //str source="MartinsMocks";
    for (int i=0;i<Targ.size();++i){
        fprintf(FA," %d Target %f  %f  %d  %d %d \n",Targ[i].id,Targ[i].ra,Targ[i].dec,Targ[i].nobs_remain,Targ[i].t_priority,Targ[i].lastpass);
    }
    fclose(FA);
    FILE * FB;
    str sb=F.SStarsfile;
    FB = fopen(sb.c_str(),"w");
    //str source="MartinsMocks";
    for (int i=0;i<SStars.size();++i){
        fprintf(FB," %d SStars %f  %f  %d  %d %d \n",SStars[i].id,SStars[i].ra,SStars[i].dec,SStars[i].nobs_remain,SStars[i].t_priority,SStars[i].lastpass);
    }
    fclose(FB);
    FILE * FC;
    str sc=F.SkyFfile;
    FC = fopen(sc.c_str(),"w");
    //str source="MartinsMocks";
    for (int i=0;i<SkyF.size();++i){
        fprintf(FC," %d SkyF %f  %f  %d  %d %d \n",SkyF[i].id,SkyF[i].ra,SkyF[i].dec,SkyF[i].nobs_remain,SkyF[i].t_priority,SkyF[i].lastpass);
    }
    fclose(FC);
    FILE * FD;
    str sd=F.Secretfile;
    FD = fopen(sd.c_str(),"w");
    for (int i=0;i<Secret.size();++i){
        fprintf(FD," %d Secret %f  %f  %f  %d   \n",      i,Secret[i].ra,Secret[i].dec,Secret[i].z,Secret[i].id);
    }
    fclose(FD);

}
void write_Targ_Secret(const MTL& Targ, const Gals& Secret, const Feat& F){
    FILE * FA;
    str sa=F.Targfile;
    FA = fopen(sa.c_str(),"w");
    //str source="MartinsMocks";
    for (int i=0;i<Targ.size();++i){
        fprintf(FA," %d Target %f  %f  %d  %d %d \n",Targ[i].id,Targ[i].ra,Targ[i].dec,Targ[i].nobs_remain,Targ[i].t_priority,Targ[i].lastpass);
    }
    fclose(FA);
    
    FILE * FD;
    str sd=F.Secretfile;
    FD = fopen(sd.c_str(),"w");
    for (int i=0;i<Secret.size();++i){
        fprintf(FD," %d Secret %f  %f  %f %d   \n",      i,Secret[i].ra,Secret[i].dec,Secret[i].z,Secret[i].id);
    }
    fclose(FD);
    
}

Gals read_Secretfile_ascii(str readfile, const Feat&F){
    str s=readfile;
    Gals Secret;
    std::string buf;
    const char* fname;
    fname= s.c_str();
    std::ifstream fs(fname);
    if (!fs) {  // An error occurred opening the file.
        std::cerr << "Unable to open MTLfile " << fname << std::endl;
        myexit(1);
    }
    // Reserve some storage, since we expect we'll be reading quite a few
    // lines from this file.
    try {Secret.reserve(4000000);} catch (std::exception& e) {myexception(e);}
    // Skip any leading lines beginning with #
    getline(fs,buf);
    while (fs.eof()==0 && buf[0]=='#') {
        getline(fs,buf);
    }
    while (fs.eof()==0) {
        double ra,dec,z;
        int id, i;
        str xname;
        std::istringstream(buf)>> i>>xname>> ra >> dec>>z>> id ;

        if (ra<   0.) {ra += 360.;}
        if (ra>=360.) {ra -= 360.;}
        if (dec<=-90. || dec>=90.) {
            std::cout << "DEC="<<dec<<" out of range reading "<<fname<<std::endl;
            myexit(1);
        }
<<<<<<< HEAD
        struct galaxy Q;
        Q.ra = ra;
        Q.dec = dec;
        Q.z=z;
        Q.id = id;
        Secret.push_back(Q);
=======
        
        if(F.MinRa <= ra && ra <= F.MaxRa &&
	   F.MinDec <= dec && dec <= F.MaxDec ) {
                struct galaxy Q;
                Q.ra = ra;
                Q.dec = dec;
                Q.id = id;
                Secret.push_back(Q);
        }
>>>>>>> 34ddf77d
        getline(fs,buf);
    }
    return Secret;
}


Gals read_Secretfile(str readfile, const Feat&F){
    str s=readfile;
    Gals Secret;
    std::string buf;
    const char* fname;
    fname= s.c_str();
    int ii;
    fitsfile *fptr;        
    int status = 0, anynulls;
    int hdutype;
    int nkeys;
    int hdupos;
    long nrows;
    int ncols;
    long *targetid;
    int *targettype;
    double *redshift;
    int colnum;

    fprintf(stdout, "Reading truth file %s\n", fname);
    if (! fits_open_file(&fptr, fname, READONLY, &status)){
      std::cout << "opened truth file " << std::endl;
    }else{
      fprintf(stderr,"problem opening file %s\n", fname);
      myexit(status);
    }

    if ( fits_movabs_hdu(fptr, 2, &hdutype, &status) )
      myexit(status);
    
    fits_get_hdrspace(fptr, &nkeys, NULL, &status);            
    fits_get_hdu_num(fptr, &hdupos);
    fits_get_hdu_type(fptr, &hdutype, &status);  /* Get the HDU type */            
    fits_get_num_rows(fptr, &nrows, &status);
    fits_get_num_cols(fptr, &ncols, &status);
    
    // printf("%d columns x %ld rows\n", ncols, nrows);
    // printf("\nHDU #%d  ", hdupos);
    // if (hdutype == ASCII_TBL){
    //   printf("ASCII Table:  ");
    // }else{
    //   printf("Binary Table: \n ");      
    // }
    
    /*reserve space for temporary arrays*/
    
    fflush(stdout);
    if(!(targetid= (long *)malloc(nrows * sizeof(long)))){
      fprintf(stderr, "problem with targetid allocation\n");
      myexit(1);
    }
    if(!(redshift= (double *)malloc(nrows * sizeof(double)))){
      fprintf(stderr, "problem with redshift allocation\n");
      myexit(1);
    } 
    if(!(targettype= (int *)malloc(nrows * sizeof(int)))){
      fprintf(stderr, "problem with targettype allocation\n");
      myexit(1);
    }
    
    
    /* find which column contains the TARGETID values */
    if ( fits_get_colnum(fptr, CASEINSEN, (char *)"TARGETID", &colnum, &status) ){
      fprintf(stderr, "error\n");
      myexit(status);
    }      
    long frow, felem, nullval;
    frow = 1;
    felem = 1;
    nullval = -99.;
    if (fits_read_col(fptr, TLONG, colnum, frow, felem, nrows, 
		      &nullval, targetid, &anynulls, &status) ){
      fprintf(stderr, "error\n");
      myexit(status);
    }
    
    //----- Z
    if ( fits_get_colnum(fptr, CASEINSEN, (char *)"Z", &colnum, &status) ){
      fprintf(stderr, "error\n");
      myexit(status);
    }
    if (fits_read_col(fptr, TDOUBLE, colnum, frow, felem, nrows, 
		      &nullval, redshift, &anynulls, &status) ){
      fprintf(stderr, "error\n");
      myexit(status);
    }
        
    //----- TYPE = integer true target type
    if ( fits_get_colnum(fptr, CASEINSEN, (char *)"TYPE", &colnum, &status) ){
      fprintf(stderr, "error\n");
      myexit(status);
    }    
    if (fits_read_col(fptr, TINT, colnum, frow, felem, nrows, 
		      &nullval, targettype, &anynulls, &status) ){
      fprintf(stderr, "error\n");
      myexit(status);
    }
    
    for(ii=0;ii<nrows;ii++){
      struct galaxy Q;      
      Q.targetid = targetid[ii];
      Q.id = targettype[ii];  // alas, 'id' is the type, not the targetid
      Q.z = redshift[ii];
      
      try{Secret.push_back(Q);}catch(std::exception& e) {myexception(e);}
    }
    return(Secret);
}



MTL read_MTLfile(str readfile, const Feat& F, int SS, int SF){
    //str s=F.MTLfile;
    str s=readfile;
    MTL M;
    std::string buf;
    const char* fname;
    fname= s.c_str();
    std::ifstream fs(fname);
    int ii;
    fitsfile *fptr;        
    int status = 0, anynulls;
    int hdutype;
    int nkeys;
    int hdupos;
    long nrows;
    long nkeep;
    int ncols;
    long *targetid;
    int *numobs;
    int *priority;
    int *lastpass;
    double *ra;
    double *dec;    
    int colnum;
    

    if (! fits_open_file(&fptr, fname, READONLY, &status)){
      std::cout << "reading MTL file " << fname << std::endl;

      if ( fits_movabs_hdu(fptr, 2, &hdutype, &status) )
	myexit(status);
      
      
      fits_get_hdrspace(fptr, &nkeys, NULL, &status);            
      fits_get_hdu_num(fptr, &hdupos);
      fits_get_hdu_type(fptr, &hdutype, &status);  /* Get the HDU type */            
      fits_get_num_rows(fptr, &nrows, &status);
      fits_get_num_cols(fptr, &ncols, &status);
      
      // printf("%d columns x %ld rows\n", ncols, nrows);
      printf("HDU #%d  ", hdupos);
      if (hdutype == ASCII_TBL){
	printf("ASCII Table:  ");
      }else{
	printf("Binary Table: \n ");      
      }

      fflush(stdout);
      if(!(targetid= (long *)malloc(nrows * sizeof(long)))){
	fprintf(stderr, "problem with targetid allocation\n");
	myexit(1);
      }
      if(!(numobs= (int *)malloc(nrows * sizeof(int)))){
	fprintf(stderr, "problem with numobs allocation\n");
	myexit(1);
      }
      if(!(priority= (int *)malloc(nrows * sizeof(int)))){
	fprintf(stderr, "problem with priority allocation\n");
	myexit(1);
      }
      if(!(ra= (double *)malloc(nrows * sizeof(double)))){
	fprintf(stderr, "problem with ra allocation\n");
	myexit(1);
      }      
      if(!(dec= (double *)malloc(nrows * sizeof(double)))){
	fprintf(stderr, "problem with dec allocation\n");
	myexit(1);
      }

      if(!(lastpass= (int *)malloc(nrows * sizeof(int)))){
	fprintf(stderr, "problem with lastpass allocation\n");
	myexit(1);
      }
     
      /* find which column contains the TARGETID values */
      if ( fits_get_colnum(fptr, CASEINSEN, (char *)"TARGETID", &colnum, &status) ){
	fprintf(stderr, "error\n");
	myexit(status);
      }
      
      long frow, felem, nullval;
      frow = 1;
      felem = 1;
      nullval = -99.;
      if (fits_read_col(fptr, TLONG, colnum, frow, felem, nrows, 
			&nullval, targetid, &anynulls, &status) ){
	fprintf(stderr, "error\n");
	myexit(status);
      }
      
      //----- RA
      if ( fits_get_colnum(fptr, CASEINSEN, (char *)"RA", &colnum, &status) ){
	fprintf(stderr, "error\n");
	myexit(status);
      }
      if (fits_read_col(fptr, TDOUBLE, colnum, frow, felem, nrows, 
			&nullval, ra, &anynulls, &status) ){
	fprintf(stderr, "error\n");
	myexit(status);
      }
      
      //----- DEC
      if ( fits_get_colnum(fptr, CASEINSEN, (char *)"DEC", &colnum, &status) ){
	fprintf(stderr, "error\n");
	myexit(status);
      }
      if (fits_read_col(fptr, TDOUBLE, colnum, frow, felem, nrows, 
			&nullval, dec, &anynulls, &status) ){
	fprintf(stderr, "error\n");
	myexit(status);
      }

      //----- NUMOBS
      if ( fits_get_colnum(fptr, CASEINSEN, (char *)"NUMOBS", &colnum, &status) ){
	fprintf(stderr, "error\n");
	myexit(status);
      }
      if (fits_read_col(fptr, TINT, colnum, frow, felem, nrows, 
			&nullval, numobs, &anynulls, &status) ){
	fprintf(stderr, "error\n");
	myexit(status);
      }

      //----- PRIORITY
      if ( fits_get_colnum(fptr, CASEINSEN, (char *)"PRIORITY", &colnum, &status) ){
	fprintf(stderr, "error\n");
	myexit(status);
      }
      if (fits_read_col(fptr, TINT, colnum, frow, felem, nrows, 
			&nullval, priority, &anynulls, &status) ){
	fprintf(stderr, "error\n");
	myexit(status);
      }

      //----- LASTPASS
      if ( fits_get_colnum(fptr, CASEINSEN, (char *)"LASTPASS", &colnum, &status) ){
	fprintf(stderr, "error\n");
	myexit(status);
      }
      if (fits_read_col(fptr, TINT, colnum, frow, felem, nrows, 
			&nullval, lastpass, &anynulls, &status) ){
	fprintf(stderr, "error\n");
	myexit(status);
      }
      
      // count how many rows we will keep and reserve that amount
      nkeep = 0;
      for(int i=0; i<nrows; i++){
        if(F.MinRa <= ra[i] && ra[i] <= F.MaxRa &&
           F.MinDec <= dec[i] && dec[i] <= F.MaxDec ) {
             nkeep++;
        }
      }
      printf("Keeping %d targets within ra/dec ranges\n", nkeep);
      try {M.reserve(nkeep);} catch (std::exception& e) {myexception(e);}


      for(ii=0;ii<nrows;ii++){
	str xname;
	
	//std::istringstream(buf)>> id>> xname>>ra >> dec >>  nobs_remain>> priority;
	if (ra[ii]<   0.) {ra[ii] += 360.;}
	if (ra[ii]>=360.) {ra[ii] -= 360.;}
	if (dec[ii]<=-90. || dec[ii]>=90.) {
	  std::cout << "DEC="<<dec[ii]<<" out of range reading "<<fname<<std::endl;
	  myexit(1);
	}
	
	if(F.MinRa <= ra[ii] && ra[ii] <= F.MaxRa &&
	   F.MinDec <= dec[ii] && dec[ii] <= F.MaxDec ) {
           	double theta = (90.0 - dec[ii])*M_PI/180.;
           	double phi   = (ra[ii]        )*M_PI/180.;
           	struct target Q;
           	Q.nhat[0]    = cos(phi)*sin(theta);
           	Q.nhat[1]    = sin(phi)*sin(theta);
           	Q.nhat[2]    = cos(theta);
           	Q.t_priority = priority[ii];//priority is proxy for id, starts at zero
           	Q.nobs_remain= numobs[ii];
           	Q.nobs_done=0;//need to keep track of this, too
           	Q.once_obs=0;//changed only in update_plan
           	Q.ra = ra[ii];
           	Q.dec = dec[ii];
           	Q.id = targetid[ii];
           	Q.lastpass = lastpass[ii];
           	Q.SS=SS;
           	Q.SF=SF;
           	try{M.push_back(Q);}catch(std::exception& e) {myexception(e);}

           	//	
           	//	fprintf(stdout, "%ld %ld %f %f\n", Q.id, targetid[ii], Q.ra, Q.dec);
           	//if (targetid[ii]%F.moduloGal == 0) {
           	//	  try{M.push_back(Q);}catch(std::exception& e) {myexception(e);}
           	//	}
           	bool in=false;
           	for (int j=0;j<M.priority_list.size();++j){
           	  if(Q.t_priority==M.priority_list[j]){in=true;
           	  }
           	}
           	if(!in){
           	  M.priority_list.push_back(Q.t_priority);
           	}
	   }  // end if within RA,dec bounds
      } // end ii loop over targets
      std::sort(M.priority_list.begin(),M.priority_list.end());
      return(M);  
    }
}

void assign_priority_class(MTL& M){
    // assign each target to a priority class
    //this needs to be updated
    for(int i=0;i<M.size();++i){
        if(!M[i].SS&&!M[i].SF){
            for(int j=0;j<M.priority_list.size();++j){
                if(M[i].t_priority==M.priority_list[j]){
                    M[i].priority_class=j;}
            }
        }
    }
}


// PP ----------------------------------------------------------------------------
// Read the positions of the fibers on each plate.  Assumes the format
// of fiberpos.txt produced by "F.Randomize_fibers".
// need also to get the petal, i.e. spectrometer  rnc 1/16/15  added S
void PP::read_fiber_positions(const Feat& F) {
    std::string buf;
	std::ifstream fs(F.fibFile.c_str());

	if (!fs) { // An error occurred opening the file.
		std::cerr << "Unable to open file " << F.fibFile << std::endl;
		myexit(1);
	}

	// Reserve some storage, since we expect we'll be reading quite a few
	// lines from this file.
	try {fp.reserve(11000);} catch (std::exception& e) {myexception(e);}
	// Skip any leading lines beginning with # or blank lines.
	getline(fs,buf);
	while (fs.eof()==0 && ( (buf[0]=='#') || (buf.size()==0) )) {
		getline(fs,buf);
	}
	int i(0);
	int petals_pac[] = {0,1,2,7,8,9};
	List petals_pacL = initList(petals_pac,6);
	List inv = inverse(petals_pacL);
	while (fs.eof()==0) {
		double x,y; int fiber,positioner,spectro,remove; 
		std::istringstream(buf) >> fiber >> positioner >> spectro >> x >> y;
		if (i%F.moduloFiber == 0) {
		if (!F.Pacman || isfound(spectro,petals_pacL)) {
		try{
			fp.push_back(x);
			fp.push_back(y);
			int sp = F.Pacman ? inv[spectro] : spectro;
			spectrom.push_back(sp);  
		} catch(std::exception& e) {myexception(e);}
		}
		}
		getline(fs,buf);
		i++;
	}
	fs.close();
}

PP::PP() {}

void PP::get_neighbors(const Feat& F) {
	N.resize(F.Nfiber);
	for(int i=0; i<F.Nfiber; i++) {
		for (int j=0; j<F.Nfiber; j++) {
			if(i!=j) {
				if(sq(fp[2*i]-fp[2*j],fp[2*i+1]-fp[2*j+1]) < sq(F.NeighborRad)) {
					N[i].push_back(j); }}}}
}

void PP::compute_fibsofsp(const Feat& F) {//list of fibers on each spectrometer
	fibers_of_sp.resize(F.Npetal);
	for (int k=0; k<F.Nfiber; k++) fibers_of_sp[spectrom[k]].push_back(k);
}

List PP::fibs_of_same_pet(int k) const {//all fibers on same spectrometer as fiber k
	return(fibers_of_sp[spectrom[k]]);
}

dpair PP::coords(int k) const {// x and y in mm
	return dpair(fp[2*k],fp[2*k+1]);
}

// plate ---------------------------------------------------------------------------

List plate::av_gals_plate(const Feat& F,const MTL& M, const PP& pp) const {//list of galaxies available to plate no repetitions
	List gals = initList(F.Ngal);
	List L = initList(0);

	for (int k=0; k<F.Nfiber; k++) {
		for (int i=0; i<av_gals[k].size(); i++) {
			if (gals[av_gals[k][i]] == 0) {
				gals[av_gals[k][i]] = 1;
				L.push_back(i);
			}
		}
	}
	return L;
}



// Plates ---------------------------------------------------------------------------
// Read positions of the plate centers from an ascii file "center_name", and fill in a structure
Plates read_plate_centers(const Feat& F) {
	Plates P;
        std::string buf;
	std::ifstream fs(F.tileFile.c_str());
	if (!fs) {  // An error occurred opening the file.
		std::cerr << "Unable to open file " << F.tileFile << std::endl;
		myexit(1);
	}
	// Reserve some storage, since we expect we'll be reading quite a few
	// lines from this file.
	try {P.reserve(4000000);} catch (std::exception& e) {myexception(e);}

	double ra,dec,ebv,airmass,exposefac;
    int ipass,in_desi,tileid;
	int l = 0;
	while (fs.eof()==0) {
		getline(fs,buf);
                if(buf.compare(0, 7, "STRUCT1") != 0) {
                    // std::cout << "Skipping " << buf << std::endl;
                    continue;
                }
		//gymnastics to read line with string in first column
		std::istringstream ss(buf);
		str start;
		ss>> start;
		ss>>tileid>>ra >> dec >> ipass>>in_desi>>ebv>>airmass>>exposefac;	
		//only keep those in footprint, fix ra to lie between 0 and 360
		if (in_desi==1) {
			if (ra<   0.) {ra += 360.;}
			if (ra>=360.) {ra -= 360.;}
			if (dec<-90. || dec>90.) {
				std::cout << "DEC="<<dec<<" out of range reading " << F.tileFile<<std::endl;
				myexit(1);
			}
			double theta = (90.0 - dec)*M_PI/180.;
			double phi   = (ra        )*M_PI/180.;
			struct plate Q;
			Q.tileid = tileid;

			//                        std::cout << "TILEID " << tileid << std::endl;
			l++;
			Q.tilera        = ra;
			Q.tiledec       = dec;
			Q.nhat[0]    = sin(theta)*cos(phi);
			Q.nhat[1]    = sin(theta)*sin(phi);
			Q.nhat[2]    = cos(theta);
			Q.ipass      = ipass-1; // <- be careful, format of input file
			Q.av_gals.resize(F.Nfiber); // <- added
			Q.density.resize(F.Nfiber); // <- added
            Q.SS_av_gal.resize(F.Npetal);//was Nfbp
            Q.SF_av_gal.resize(F.Npetal);//was Nfbp
            Q.SS_in_petal.resize(F.Npetal);
            Q.SF_in_petal.resize(F.Npetal);
            Q.SS_av_gal_fiber.resize(F.Nfiber);
            Q.SF_av_gal_fiber.resize(F.Nfiber);
            for (int i=0;i<F.Npetal;++i){Q.SS_in_petal[i]=0;}
            for (int i=0;i<F.Npetal;++i){Q.SF_in_petal[i]=0;}
            //if(dec<F.MaxDec && dec>F.MinDec &&ra<F.MaxRa && ra>F.MinRa){
                try {P.push_back(Q);} catch(std::exception& e) {myexception(e);
                //}
            }
		}
	}
	fs.close();
	return(P);
}
// Assignment -----------------------------------------------------------------------------
Assignment::Assignment(const MTL& M, const Feat& F) {

    printf("assignment constructor1\n");
    std::cout.flush();
    TF=initTable(F.Nplate,F.Nfiber,-1);//galaxy assigned to tile-fiber TF[j][k]
    printf("assignment constructor2\n");
    std::cout.flush();
    
	GL = initPtable(F.Ngal,0); //tile-fiber pair for galaxy  GL[g]
    printf("assignment constructor3\n");
    std::cout.flush();

    inv_order=initList(F.Nplate,-1);
    printf("assignment constructor4\n");
    std::cout.flush();

    
    //for (int i=0; i<F.Nplate; i++) order[i] = i;
	next_plate = 0;
    printf(" plate %d petal %d categories %d \n",F.Nplate,F.Npetal,F.Categories);
    std::cout.flush();
	kinds = initCube(F.Nplate,F.Npetal,F.Categories);
    printf("assignment constructor5\n");
    std::cout.flush();
    
    
	unused = initTable(F.Nplate,F.Npetal,F.Nfbp);//initialized to number of fibers on a petal
    printf("assignment constructor6\n");
    std::cout.flush();
    
    
    //j runs to F.Nplate
    }

Assignment::~Assignment() {}

// Assign g with tile/fiber (j,k), and check for duplicates
void Assignment::assign(int j, int k, int g, MTL& M, Plates& P, const PP& pp) {
	// Assign (j,k)
	int q = TF[j][k];
	if (q != -1) {
		printf("### !!! ### DUPLICATE (j,k) = (%d,%d) assigned with g = %d and %d ---> information on first g lost \n",j,k,q,g);
		myexit(1);
	}
    //DIAGNOSTIC

	// Assign g
    TF[j][k]=g;
	Plist pl = GL[g];//pair list, tf's for this g
	pair p = pair(j,k);
	for(int i=0;i<pl.size();i++){
		if(pl[i].f==j){

		printf("### !!! ### DUPLICATE g = %d assigned with (j,k) = (%d,%d) and (%d,%d) ---> information on first (j,k) lost \n",g,pl[i].f,pl[i].s,j,k);
		
		myexit(1); // Can be commented if want to force continuing
		}
	}
	GL[g].push_back(p);
    M[g].nobs_done++;
    M[g].nobs_remain--;
    //
    //if(P[j].ipass==4 && g%1000==0  && !M[g].SS && !M[g].SF)printf( "ipass %d   lastpass %d   g  %d type %d   j  %d   remain %d\n",P[j].ipass,M[g].lastpass,g,M[g].t_priority,j,M[g].nobs_remain);
    if(M[g].SF){
        int q=pp.spectrom[k];
        P[j].SF_in_petal[q]+=1;}
    if(M[g].SS){
        int q=pp.spectrom[k];
        P[j].SS_in_petal[q]+=1;}
	unused[j][pp.spectrom[k]]--;
}

void Assignment::unassign(int j, int k, int g, MTL& M, Plates& P, const PP& pp) {
	if (TF[j][k]==-1) printf("### !!! ### TF (j,k) = (%d,%d) gets unassigned but was already not assigned\n",j,k);
	int a = isfound(pair(j,k),GL[g]);
	if (a==-1) printf("### !!! ### Galaxy g = %d gets unassigned but was already not assigned\n",g);

	TF[j][k] = -1;
	if (a!=-1) erase(a,GL[g]);
    M[g].nobs_done--;
    M[g].nobs_remain++;
    if(M[g].SF){
        int p=pp.spectrom[k];
        P[j].SF_in_petal[p]-=1;}
    if(M[g].SS){
        int p=pp.spectrom[k];
        P[j].SS_in_petal[p]-=1;}

	unused[j][pp.spectrom[k]]++;
}

void Assignment::verif(const Plates& P, const MTL& M, const PP& pp, const Feat& F) const {
	str qso_lrgA[] = {"QSOLy-a","QSOTracer","FakeQSO","LRG","FakeLRG"}; List qso_lrg = F.init_ids_list(qso_lrgA,5);
	for (int g=0; g<F.Ngal; g++) {// make sure observations are separated by at least InterPlate
		Plist tfs = GL[g];
		int j0(-1); int j1(-1);
		for (int i=0; i<tfs.size(); i++) {
			pair tf = tfs[i];
			int j0 = j1;
			int j1 = tf.f;
			// Verif on TF
			if (TF[tf.f][tf.s]!=g) { printf("ERROR in verification of correspondance of galaxies !\n"); fl(); }
			// No 2 assignments within an interval of F.InterPlate
			//if (j0!=-1 && isfound(M[g].id,qso_lrg) && fabs(j1-j0)<F.InterPlate) { printf("ERROR in verification of F.InterPlate g=%d with j=%d and %d\n",g,j0,j1); fl(); }
		}
	}
	for (int j=0; j<F.Nplate; j++) {
		List gals = initList(F.Ngal);
		for (int k=0; k<F.Nfiber; k++) {
			int g = TF[j][k];
			if (g!=-1) {
				// Verif on GL: is it consistent with TF?
				if (isfound(pair(j,k),GL[g])==-1) { printf("ERROR in verification of correspondance of tfs !\n"); fl(); }
				// Verif that a galaxy isn't observed twice
				if (gals[g]==1) printf("ERROR in verification, twice the same galaxy by (%d,%d)\n",j,k);
				else gals[g] = 1;
				// Collision checking
				if (!F.Collision && is_collision(j,k,pp,M,P,F)!=-1) printf("ERROR in verification : collisions\n");
			}
		}
	}
	for (int j=0; j<F.Nplate; j++) {// right number of SS and SF
		for (int n=0; n<F.Npetal; n++){
			if (kinds[j][n][F.ids.at("SS")]!=F.MaxSS || kinds[j][n][F.ids.at("SF")]!=F.MaxSF) printf("ERROR in verification : number of SF or SS\n");
		}
	}
}

int Assignment::is_assigned_jg(int j, int g) const {// is galaxy g assigned on tile j
	for (int i=0; i<GL[g].size(); i++) if (GL[g][i].f == j) return i;
	return -1;
}

int Assignment::is_assigned_jg(int j, int g, const MTL& M, const Feat& F) const { // No occurrence too nearby in tiles
	for (int i=0; i<GL[g].size(); i++) if (fabs(j-GL[g][i].f)<F.InterPlate || j==GL[g][i].f) return i; 
	return -1;
}

bool Assignment::is_assigned_tf(int j, int k) const { return (TF[j][k] != -1); }

int Assignment::na(const Feat& F, int begin, int size) const {//unassigned fibers in tiles begin to begin+size
	int size1 = (size==-1) ? F.Nplate : size;
	int cnt(0);
	for (int j=begin; j<begin+size1; j++) {
		for (int k=0; k<F.Nfiber; k++) {
			if (TF[j][k]!=-1) cnt++;
		}
	}
	return cnt;
}

Plist Assignment::chosen_tfs(int g, const Feat& F, int begin) const {//creates list of tile-fibers observing g starting from plate begin
	Plist chosen;
	for (int i=0; i<GL[g].size(); i++) {
		pair tf = GL[g][i];
		if (begin<=tf.f ) {
			if (TF[tf.f][tf.s]!=g) { printf("ERROR in chosen_tfs\n"); fl(); }
			chosen.push_back(tf);
		}
	}
	return chosen;
}

Table Assignment::unused_fbp(const PP& pp, const Feat& F) const {//table unused fibers on petal  on tile  j
	Table unused = initTable(F.Nplate,F.Npetal);
	List Sp = pp.spectrom;
	for(int j=0; j<F.Nplate; j++) {
		for (int k=0; k<F.Nfiber; k++) {
			if (!is_assigned_tf(j,k)) unused[j][Sp[k]]++;
		}
	}
	return unused;
}
//not used
List Assignment::unused_f(const Feat& F) const {//total unused fibers
	List unused = initList(F.Nplate);
	for(int j=0; j<F.Nplate; j++) {
		for (int k=0; k<F.Nfiber; k++) {
			if (!is_assigned_tf(j,k)) unused[j]++;
		}
	}
	return unused;
}

int Assignment::unused_f(int j, const Feat& F) const {//unused fibers on tile j
	int unused(0);
	for (int k=0; k<F.Nfiber; k++) if (!is_assigned_tf(j,k)) unused++;
	return unused;
}
int Assignment::unused_fbp(int j, int k, const PP& pp, const Feat& F) const {//unused fibers on petal contain fiber k, tile j
	List fibs = pp.fibers_of_sp[pp.spectrom[k]];
	int unused(0);
	for (int i=0; i<fibs.size(); i++) {
		if (!is_assigned_tf(j,fibs[i])) unused++;
	}
	return unused;
}

int Assignment::nkind(int j, int k, int kind, const MTL& M, const Plates& P, const PP& pp, const Feat& F, bool pet) const {
	//if pet is false, used petal of fiber k,, if pet is true use petal k        
	if (!pet) return kinds[j][pp.spectrom[k]][kind];
	else return kinds[j][k][kind];
}
List Assignment::fibs_unassigned(int j, int pet, const MTL& M, const PP& pp, const Feat& F) const {//list of unassigned fibers on petal pet
	List L;
	List fibs = pp.fibers_of_sp[pet];
	for (int kk=0; kk<F.Nfbp; kk++) {
		int k = fibs[kk];
		if (!is_assigned_tf(j,k)) L.push_back(k);
	}
	return L;
}
// Returns the radial distance on the plate (mm) given the angle,
// theta (radians).  This is simply a fit to the data provided.
double plate_dist(const double theta) {
	const double p[4] = {8.297e5,-1750.,1.394e4,0.0};
	double rr=0;
	for (int i=0; i<4; i++) rr = theta*rr + p[i];
	return rr;
}

// Returns the x-y position on the plate centered at P for galaxy O.
struct onplate change_coords(const struct target& O, const struct plate& P) {
	struct onplate obj;
	// Rotate the "galaxy" vector so that the plate center is at z-hat.
	double nhat1[3],nhat2[3];
	const double ct=P.nhat[2],st=sqrt(1-P.nhat[2]*P.nhat[2])+1e-30;
	const double cp=P.nhat[0]/st,sp=P.nhat[1]/st;
	// First rotate by -(Phi-Pi/2) about z. Note sin(Phi-Pi/2)=-cos(Phi)
	// and cos(Phi-Pi/2)=sin(Phi).
	nhat1[0] =  O.nhat[0]*sp - O.nhat[1]*cp;
	nhat1[1] =  O.nhat[0]*cp + O.nhat[1]*sp;
	nhat1[2] =  O.nhat[2];
	// then rotate by Theta about x
	nhat2[0] =  nhat1[0];
	nhat2[1] =  nhat1[1]*ct - nhat1[2]*st;
	nhat2[2] =  nhat1[1]*st + nhat1[2]*ct;
	// now work out the "radius" on the plate
	double tht=sqrt(sq(nhat2[0],nhat2[1]));
	double rad=plate_dist(tht);
	// the x-y position is given by our nhat's scaled by this
	obj.pos[0] = nhat2[0]/tht * rad;
	obj.pos[1] = nhat2[1]/tht * rad;
	return obj; 
}


bool collision(dpair O1, dpair G1, dpair O2, dpair G2, const Feat& F) {
	double dist_sq = sq(G1,G2);
	if (dist_sq < sq(F.Collide)) return true;
	if (dist_sq > sq(F.NoCollide)) return false;
	PosP posp(3,3);
	polygon fh1 = F.fh;
	polygon fh2 = F.fh;
	polygon cb1 = F.cb;
	polygon cb2 = F.cb;
	repos_cb_fh(cb1,fh1,O1,G1,posp);
	repos_cb_fh(cb2,fh2,O2,G2,posp);
	if (collision(fh1,fh2)) return true;
	if (collision(cb1,fh2)) return true;
	if (collision(cb2,fh1)) return true;
	return false;
}

// (On plate p) finds if there is a collision if fiber k would observe galaxy g (collision with neighbor)
//  j is in list that runs to F.Nplate since it is used in TF[j][k]
int Assignment::find_collision(int j, int k, int g, const PP& pp, const MTL& M, const Plates& P, const Feat& F, int col) const {//check all neighboring fibers
	bool bol = (col==-1) ? F.Collision : false;
	if (bol) return -1;
	dpair G1 = projection(g,j,M,P);
	for (int i=0; i<pp.N[k].size(); i++) {// i numbers the fibers neighboring fiber k
		int kn = pp.N[k][i];
		int gn = TF[j][kn];
		if (gn!=-1) {
			dpair G2 = projection(gn,j,M,P);
			bool b = F.Exact ? collision(pp.coords(k),G1,pp.coords(kn),G2,F) : (sq(G1,G2) < sq(F.AvCollide));
			if (b) return kn;
		}
	}
	return -1;
}
//probably not used
bool Assignment::find_collision(int j, int k, int kn, int g, int gn, const PP& pp, const MTL& M, const Plates& P, const Feat& F, int col) const {//check two fibers
	bool bol = (col==-1) ? F.Collision : false;
	if (bol) return false;
	dpair G1 = projection(g,j,M,P);
	dpair G2 = projection(gn,j,M,P);
	return F.Exact ? collision(pp.coords(k),G1,pp.coords(kn),G2,F) : (sq(G1,G2) < sq(F.AvCollide));
}

int Assignment::is_collision(int j, int k, const PP& pp, const MTL& M, const Plates& P, const Feat& F) const {//find collision for galaxy g
	int g = TF[j][k];
	if (g!=-1) return find_collision(j,k,g,pp,M,P,F,0);
	else return -1;
}

float Assignment::colrate(const PP& pp, const MTL& M, const Plates& P, const Feat& F, int jend0) const {//rate of collisions
	int jend = (jend0==-1) ? F.Nplate : jend0;
	int col = 0;
	for (int j=0; j<jend; j++) {
		List done = initList(F.Nfiber);
		for (int k=0; k<F.Nfiber; k++) {
			if (done[k] == 0) {
				int c = is_collision(j,k,pp,M,P,F);
				if (c!=-1) {
					done[c] = 1;
					col += 2;
				}
			}
		}
	}
	return percent(col,jend*F.Nfiber);
}

dpair projection(int g, int j, const MTL& M, const Plates& OP) {//x and y coordinates for galaxy observed on plate j
    // USE OLD LIST OF PLATES HERE
	struct onplate op = change_coords(M[g],OP[j]);
    if (op.pos[0]*op.pos[0]+op.pos[1]*op.pos[1]>500.*500.){
        printf("outside positioner range  g  %d  j  %d  x %f  y %f\n",g,j,op.pos[0],op.pos[1]);
    }
	return dpair(op.pos[0],op.pos[1]);
}


pyplot::pyplot(polygon p) {
	pol = p;
}

void pyplot::addtext(dpair p, str s) {
	text.push_back(s);
	textpos.push_back(p);
}

void pyplot::plot_tile(str directory, int j, const Feat& F) const {
	FILE * file;
	str fname = directory+"/tile"+i2s(j)+".py";
	file = fopen(fname.c_str(),"w");

	// Header
	Dlist lims = pol.limits();
	fprintf(file,"from pylab import *\nimport pylab as pl\nimport matplotlib.pyplot as plt\nfrom matplotlib import collections as mc\nax=subplot(aspect='equal')\naxes = plt.gca()\naxes.set_xlim([%f,%f])\naxes.set_ylim([%f,%f])\nax.axis('off')\nax.get_xaxis().set_visible(False)\nax.get_yaxis().set_visible(False)\nset_cmap('hot')\nfig = plt.gcf()\n\n",lims[0],lims[1],lims[2],lims[3]);
	if (j!=-1) fprintf(file,"plt.text(350,-350,'Tile %d',horizontalalignment='center',verticalalignment='center',size=5)\n\n",j);

	// Plot polygon
	for (int i=0; i<pol.elmts.size(); i++) {
		element e = pol.elmts[i];
		if (e.is_seg) {
			if (1<e.segs.size()) {
				fprintf(file,"lines = [[");
				for (int j=0; j<e.segs.size(); j++) fprintf(file,"(%f,%f),",e.segs[j].f,e.segs[j].s);
				if (e.color!='w') fprintf(file,"]]\nlc = mc.LineCollection(lines,linewidths=0.2,color='%c')\nax.add_collection(lc)\n",e.color);
				else fprintf(file,"]]\nlc = mc.LineCollection(lines,linewidths=0.2,color='k',alpha=0.4)\nax.add_collection(lc)\n");
			}
			if (e.segs.size()==1) fprintf(file,"circ=plt.Circle((%f,%f),%f,fill=True,linewidth=0.1,alpha=%f,edgecolor='none',fc='%c')\nfig.gca().add_artist(circ)\n",e.segs[0].f,e.segs[0].s,e.radplot,e.transparency,e.color);
		}
		else {
			if (e.color!='w') fprintf(file,"circ=plt.Circle((%f,%f),%f,fill=False,linewidth=0.2,color='%c')\nfig.gca().add_artist(circ)\n",e.O.f,e.O.s,e.rad,e.color);
			else fprintf(file,"circ=plt.Circle((%f,%f),%f,fill=False,linewidth=0.2,color='k',alpha=0.4)\nfig.gca().add_artist(circ)\n",e.O.f,e.O.s,e.rad);
		}
	}

	// Plot text
	if (text.size()!=textpos.size()) printf("Error sizes pyplot text\n");
	else for (int i=0; i<text.size(); i++) fprintf(file,"plt.text(%f,%f,'%s',horizontalalignment='center',verticalalignment='center',size=1)\n\n",textpos[i].f,textpos[i].s,text[i].c_str());
	
	// Finally
	fprintf(file,"\nfig.savefig('tile%d.pdf',bbox_inches='tight',pad_inches=0,dpi=(300))",j);
	fclose(file);
}<|MERGE_RESOLUTION|>--- conflicted
+++ resolved
@@ -350,25 +350,16 @@
         if (dec<=-90. || dec>=90.) {
             std::cout << "DEC="<<dec<<" out of range reading "<<fname<<std::endl;
             myexit(1);
-        }
-<<<<<<< HEAD
-        struct galaxy Q;
-        Q.ra = ra;
-        Q.dec = dec;
-        Q.z=z;
-        Q.id = id;
-        Secret.push_back(Q);
-=======
-        
+        }        
         if(F.MinRa <= ra && ra <= F.MaxRa &&
 	   F.MinDec <= dec && dec <= F.MaxDec ) {
                 struct galaxy Q;
                 Q.ra = ra;
                 Q.dec = dec;
+                Q.z=z;
                 Q.id = id;
                 Secret.push_back(Q);
         }
->>>>>>> 34ddf77d
         getline(fs,buf);
     }
     return Secret;
