#include	<cstdlib>
#include	<cmath>
#include	<fstream>
#include	<sstream>
#include	<iostream>
#include	<iomanip>
#include	<string>
#include	<vector>
#include	<algorithm>
#include	<exception>
#include	<sys/time.h>
#include	"modules/htmTree.h"
#include	"modules/kdTree.h"
#include        "misc.h"
#include        "feat.h"
#include        "structs.h"
#include        "collision.h"
#include        "global.h"
//reduce redistributes, updates  07/02/15 rnc
int main(int argc, char **argv) {
	//// Initializations ---------------------------------------------
	srand48(1234); // Make sure we have reproducability
	check_args(argc);
	Time t, time; // t for global, time for local
	init_time(t);
	Feat F;

	// Read parameters file //
	F.readInputFile(argv[1]);
	printFile(argv[1]);
	// Read galaxies
	Gals G;
    if(F.Ascii){
        G=read_galaxies_ascii(F);}
    else{
        G = read_galaxies(F);
    }
	F.Ngal = G.size();
	printf("# Read %s galaxies from %s \n",f(F.Ngal).c_str(),F.galFile.c_str());
    std::vector<int> count;
    count=count_galaxies(G);
    printf(" Number of galaxies by type, QSO-Ly-a, QSO-tracers, LRG, ELG, fake QSO, fake LRG, SS, SF\n");
    for(int i=0;i<8;i++){printf (" type %d number  %d  \n",i, count[i]);}
    // make MTL
    //MTL Min=make_MTL(G,F);
    //write_MTLfile(Min);
    MTL M=read_MTLfile(F);
    assign_priority_class(M);
    //find available SS and SF galaxies on each petal

    std::vector <int> count_class(M.priority_list.size(),0);
    
    printf("Number in each priority class.  The last two are SF and SS.\n");
    for(int i;i<M.size();++i){
        count_class[M[i].priority_class]+=1;
    }
    for(int i;i<M.priority_list.size();++i){
        printf("  class  %d  number  %d\n",i,count_class[i]);
    }
    
    printf(" number of MTL galaxies  %d\n",M.size());
    
	PP pp;
	pp.read_fiber_positions(F); 
	F.Nfiber = pp.fp.size()/2; 
	F.Npetal = max(pp.spectrom)+1;
    F.Nfbp = (int) (F.Nfiber/F.Npetal);// fibers per petal = 500
	pp.get_neighbors(F); pp.compute_fibsofsp(F);
	Plates P = read_plate_centers(F);
    F.Nplate=P.size();
	printf("# Read %s plate centers from %s and %d fibers from %s\n",f(F.Nplate).c_str(),F.tileFile.c_str(),F.Nfiber,F.fibFile.c_str());
   
	// Computes geometries of cb and fh: pieces of positioner - used to determine possible collisions
	F.cb = create_cb(); // cb=central body
	F.fh = create_fh(); // fh=fiber holder

	//// Collect available galaxies <-> tilefibers --------------------
	// HTM Tree of galaxies
	const double MinTreeSize = 0.01;
	init_time_at(time,"# Start building HTM tree",t);
	htmTree<struct target> T(M,MinTreeSize);
	print_time(time,"# ... took :");//T.stats();
	
	// For plates/fibers, collect available galaxies; done in parallel  P[plate j].av_gal[k]=[g1,g2,..]
	collect_galaxies_for_all(M,T,P,pp,F);
    
	// For each galaxy, computes available tilefibers  G[i].av_tfs = [(j1,k1),(j2,k2),..]
	collect_available_tilefibers(M,P,F);

	//results_on_inputs("doc/figs/",G,P,F,true);

	//// Assignment |||||||||||||||||||||||||||||||||||||||||||||||||||
	Assignment A(M,F);
	print_time(t,"# Start assignment at : ");

	// Make a plan ----------------------------------------------------
	//new_assign_fibers(G,P,pp,F,A); // Plans whole survey without sky fibers, standard stars
                                   // assumes maximum number of observations needed for QSOs, LRGs
    printf(" Nplate %d  Ngal %d   Nfiber %d \n", F.Nplate, F.Ngal, F.Nfiber);

    simple_assign(M,P,pp,F,A);
     if(F.diagnose)diagnostic(M,G,F,A);
    //diagnostic 11/7/15
<<<<<<< HEAD
     int count_total=0;
    for(int j=0;j<F.Nplate;++j){
        int count_assigned=0;
        for (int k=0;k<F.Nfiber;++k){
            if(A.TF[j][k]!=-1)count_assigned++;
        }
        printf(" j = %d  number assigned = %d \n",j, count_assigned);
	count_total+=count_assigned;
=======
    /*for(int j=0;j<F.Nplate;++j){
        int count_assiged=0;
        for (int k=0;k<F.Nfiber;++k){
            if(A.TF[j][k]!=-1)count_assiged++;
        }*/
        //printf(" j = %d  number assigned = %d \n",j, count_assiged);
>>>>>>> 330abae2
    }
    printf(" count total %d \n",count_total);
    print_hist("Unused fibers",5,histogram(A.unused_fbp(pp,F),5),false); // Hist of unused fibs
                                    // Want to have even distribution of unused fibers
                                    // so we can put in sky fibers and standard stars

	// Smooth out distribution of free fibers, and increase the number of assignments
    
	for (int i=0; i<1; i++) redistribute_tf(M,P,pp,F,A);// more iterations will improve performance slightly
	for (int i=0; i<3; i++) {                           // more iterations will improve performance slightly
		improve(M,P,pp,F,A);
		redistribute_tf(M,P,pp,F,A);
		redistribute_tf(M,P,pp,F,A);
	}
	for (int i=0; i<1; i++) redistribute_tf(M,P,pp,F,A);
    
	print_hist("Unused fibers",5,histogram(A.unused_fbp(pp,F),5),false);
    //try assigning SF and SS before real time assignment
    for (int j=0;j<F.Nplate;++j){
        A.next_plate=j;
        assign_sf_ss(j,M,P,pp,F,A); // Assign SS and SF just before an observation
        assign_unused(j,M,P,pp,F,A);
    }
    
    init_time_at(time,"# Begin real time assignment",t);

	// Still not updated, so all QSO targets have multiple observations etc
	// Apply and update the plan --------------------------------------
   
    for(int i=0;i<F.pass_intervals.size();++i){
        printf(" before pass = %d  at %d  tiles\n",i,F.pass_intervals[i]);
        //display_results("doc/figs/",G,P,pp,F,A,true);
        //execute this phase (i) of survey
        A.next_plate=F.pass_intervals[i];
        for (int jj=F.pass_intervals[i]; jj<F.Nplate&&jj<F.Nplate; jj++) {
            int j = A.next_plate;
            ///printf(" - Plate %d :\n",j);
            //printf(" %s not assigned - ",format(5,f(A.unused_f(j,F))).c_str()); fl();
            assign_sf_ss(j,M,P,pp,F,A); // Assign SS and SF just before an observation

            assign_unused(j,M,P,pp,F,A);

            A.next_plate++;
        }
        //update target information for this interval
        A.next_plate=F.pass_intervals[i];
        for (int jj=F.pass_intervals[i]; jj<F.pass_intervals[i+1]&&jj<F.Nplate; jj++) {
            int j = A.next_plate;

            // Update corrects all future occurrences of wrong QSOs etc and tries to observe something else
            if (0<=j-F.Analysis) update_plan_from_one_obs(G,M,P,pp,F,A,F.Nplate-1); else printf("\n");
            A.next_plate++;
        }
        if(A.next_plate<F.Nplate){
        redistribute_tf(M,P,pp,F,A);
        redistribute_tf(M,P,pp,F,A);
        improve(M,P,pp,F,A);
        redistribute_tf(M,P,pp,F,A);
        }
        diagnostic(M,G,F,A);
    }
    
	// Results -------------------------------------------------------
    if (F.PrintAscii) for (int j=0; j<F.Nplate; j++){
        write_FAtile_ascii(j,F.outDir,M,P,pp,F,A);
    }
    
    if (F.PrintFits) for (int j=0; j<F.Nplate; j++){
        fa_write(j,F.outDir,M,P,pp,F,A); // Write output
    }
    

	display_results("doc/figs/",G,M,P,pp,F,A,true);
	if (F.Verif) A.verif(P,M,pp,F); // Verification that the assignment is sane


	print_time(t,"# Finished !... in");

	return(0);
  
}<|MERGE_RESOLUTION|>--- conflicted
+++ resolved
@@ -101,24 +101,7 @@
     simple_assign(M,P,pp,F,A);
      if(F.diagnose)diagnostic(M,G,F,A);
     //diagnostic 11/7/15
-<<<<<<< HEAD
-     int count_total=0;
-    for(int j=0;j<F.Nplate;++j){
-        int count_assigned=0;
-        for (int k=0;k<F.Nfiber;++k){
-            if(A.TF[j][k]!=-1)count_assigned++;
-        }
-        printf(" j = %d  number assigned = %d \n",j, count_assigned);
-	count_total+=count_assigned;
-=======
-    /*for(int j=0;j<F.Nplate;++j){
-        int count_assiged=0;
-        for (int k=0;k<F.Nfiber;++k){
-            if(A.TF[j][k]!=-1)count_assiged++;
-        }*/
-        //printf(" j = %d  number assigned = %d \n",j, count_assiged);
->>>>>>> 330abae2
-    }
+
     printf(" count total %d \n",count_total);
     print_hist("Unused fibers",5,histogram(A.unused_fbp(pp,F),5),false); // Hist of unused fibs
                                     // Want to have even distribution of unused fibers
