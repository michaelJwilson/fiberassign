--- conflicted
+++ resolved
@@ -16,11 +16,6 @@
 #include        "misc.h"
 #include        "feat.h"
 #include        "structs.h"
-
-<<<<<<< HEAD
-
-=======
->>>>>>> c6b764f1
 #include        "fitsio.h"
 
 
@@ -59,11 +54,9 @@
 
 void write_FAtile_ascii(int j, str outdir, const MTL& M, const Plates& P, const PP& pp, const Feat& F, const Assignment& A);
 
-<<<<<<< HEAD
+
 void fa_write(int j, str outdir, const MTL& M, const Plates& P, const PP& pp, const Feat& F, const Assignment& A);
-=======
-void fa_write(int j, str outdir, const Gals& G, const Plates& P, const PP& pp, const Feat& F, const Assignment& A);
->>>>>>> c6b764f1
+
 
 void pyplotTile(int j, str fname, const MTL& M, const Plates& P, const PP& pp, const Feat& F, const Assignment& A);
 
