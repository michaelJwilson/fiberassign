--- conflicted
+++ resolved
@@ -17,10 +17,6 @@
 #include        "feat.h"
 #include        "structs.h"
 
-<<<<<<< HEAD
-
-=======
->>>>>>> 0acaa18f
 #include        "fitsio.h"
 
 
@@ -60,11 +56,7 @@
 
 void write_FAtile_ascii(int j, str outdir, const MTL& M, const Plates& P, const PP& pp, const Feat& F, const Assignment& A);
 
-<<<<<<< HEAD
 void fa_write(int j, str outdir, const MTL& M, const Plates& P, const PP& pp, const Feat& F, const Assignment& A);
-=======
-void fa_write(int j, str outdir, const Gals& G, const Plates& P, const PP& pp, const Feat& F, const Assignment& A);
->>>>>>> 0acaa18f
 
 void pyplotTile(int j, str fname, const MTL& M, const Plates& P, const PP& pp, const Feat& F, const Assignment& A);
 
