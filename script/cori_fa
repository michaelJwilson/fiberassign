--- conflicted
+++ resolved
@@ -2,13 +2,8 @@
 
 #SBATCH -p debug
 #SBATCH -N 1
-<<<<<<< HEAD
+
 #SBATCH -t 0:29:59
-
-
-=======
-#SBATCH -t 0:30:00
->>>>>>> 14792517
 
 cd $SLURM_SUBMIT_DIR
 export OMP_NUM_THREADS=32
